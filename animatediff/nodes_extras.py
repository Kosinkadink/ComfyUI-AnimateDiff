--- conflicted
+++ resolved
@@ -51,15 +51,11 @@
         ckpt_path = folder_paths.get_full_path("checkpoints", ckpt_name)
         out = load_checkpoint_guess_config(ckpt_path, output_vae=True, output_clip=True, embedding_directory=folder_paths.get_folder_paths("embeddings"))
         # register chosen beta schedule on model - convert to beta_schedule name recognized by ComfyUI
-<<<<<<< HEAD
         new_model_sampling = BetaSchedules.to_model_sampling(beta_schedule, out[0])
         if new_model_sampling is not None:
             out[0].model.model_sampling = new_model_sampling
-=======
-        out[0].model.model_sampling = BetaSchedules.to_model_sampling(beta_schedule, out[0])
         if use_custom_scale_factor:
             out[0].model.latent_format.scale_factor = scale_factor
->>>>>>> 08e0f110
         return out
 
 
