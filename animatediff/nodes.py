--- conflicted
+++ resolved
@@ -105,8 +105,6 @@
     "ADE_LoadAnimateLCMI2VModel": LoadAnimateLCMI2VModelNode,
     "ADE_UpscaleAndVAEEncode": UpscaleAndVaeEncode,
     "ADE_InjectI2VIntoAnimateDiffModel": LoadAnimateDiffAndInjectI2VNode,
-<<<<<<< HEAD
-=======
     # CameraCtrl Nodes
     "ADE_ApplyAnimateDiffModelWithCameraCtrl": ApplyAnimateDiffWithCameraCtrl,
     "ADE_LoadAnimateDiffModelWithCameraCtrl": LoadAnimateDiffModelWithCameraCtrl,
@@ -120,7 +118,6 @@
     "ADE_ReplaceOriginalPoseAspectRatio": CameraCtrlSetOriginalAspectRatio,
     # MaskedLoraLoader
     #"ADE_MaskedLoadLora": MaskedLoraLoader,
->>>>>>> 4c1ff846
     # Deprecated Nodes
     "AnimateDiffLoaderV1": AnimateDiffLoader_Deprecated,
     "ADE_AnimateDiffLoaderV1Advanced": AnimateDiffLoaderAdvanced_Deprecated,
@@ -202,8 +199,6 @@
     "ADE_LoadAnimateLCMI2VModel": "Load AnimateLCM-I2V Model 🎭🅐🅓②",
     "ADE_UpscaleAndVAEEncode": "Scale Ref Image and VAE Encode 🎭🅐🅓②",
     "ADE_InjectI2VIntoAnimateDiffModel": "🧪Inject I2V into AnimateDiff Model 🎭🅐🅓②",
-<<<<<<< HEAD
-=======
     # CameraCtrl Nodes
     "ADE_ApplyAnimateDiffModelWithCameraCtrl": "Apply AnimateDiff+CameraCtrl Model 🎭🅐🅓②",
     "ADE_LoadAnimateDiffModelWithCameraCtrl": "Load AnimateDiff+CameraCtrl Model 🎭🅐🅓②",
@@ -217,7 +212,6 @@
     "ADE_ReplaceOriginalPoseAspectRatio": "Replace Orig. Pose Aspect Ratio 🎭🅐🅓②",
     # MaskedLoraLoader
     #"ADE_MaskedLoadLora": "Load LoRA (Masked) 🎭🅐🅓",
->>>>>>> 4c1ff846
     # Deprecated Nodes
     "AnimateDiffLoaderV1": "🚫AnimateDiff Loader [DEPRECATED] 🎭🅐🅓",
     "ADE_AnimateDiffLoaderV1Advanced": "🚫AnimateDiff Loader (Advanced) [DEPRECATED] 🎭🅐🅓",
