--- conflicted
+++ resolved
@@ -717,7 +717,6 @@
         patches = {}
         gligen_type = gligen[0]
         gligen_model = gligen[1]
-        gligen_model.model.set_position = MethodType(gligen_batch_set_position, gligen_model.model)
         if gligen_type == "position":
             gligen_patch = gligen_model.model.set_position(input_x.shape, gligen[2], input_x.device)
         elif gligen_type == "position_batched":
@@ -908,26 +907,19 @@
 
     return out_conds
 
-<<<<<<< HEAD
-def gligen_batch_set_position(self, latent_image_shape, position_params_batch, device):
-=======
 def gligen_batch_set_position_ADE(self, latent_image_shape: torch.Size, position_params_batch: list[list[tuple[Tensor, int, int, int, int]]], device):
->>>>>>> 7b527b1d
     batch, c, h, w = latent_image_shape
 
     all_boxes = []
     all_masks = []
     all_conds = []
 
-<<<<<<< HEAD
-=======
     # make sure there are enough position_params to match expected amount
     if len(position_params_batch) < ADGS.params.full_length:
         position_params_batch = position_params_batch.copy()
         for _ in range(ADGS.params.full_length-len(position_params_batch)):
             position_params_batch.append(position_params_batch[-1])
 
->>>>>>> 7b527b1d
     for batch_idx in range(batch):
         if ADGS.params.sub_idxs is not None:
             position_params = position_params_batch[ADGS.params.sub_idxs[batch_idx]]
