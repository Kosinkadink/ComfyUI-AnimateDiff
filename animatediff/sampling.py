--- conflicted
+++ resolved
@@ -46,16 +46,12 @@
         self.context_overlap: Optional[int] = None
         self.context_schedule: Optional[str] = None
         self.closed_loop: bool = False
-<<<<<<< HEAD
-
-=======
         self.sync_context_to_pe: bool = False
         self.sub_idxs: list = None
         if self.motion_module is not None:
             del self.motion_module
             self.motion_module = None
-    
->>>>>>> 9932a9e0
+
     def update_with_inject_params(self, params: InjectionParams):
         self.video_length = params.video_length
         self.context_frames = params.context_length
@@ -440,27 +436,32 @@
                     area[o][3]:area[o][1] + area[o][3]] += output[o] * mult[o]
                     out_count[:, :, area[o][2]:area[o][0] + area[o][2], area[o][3]:area[o][1] + area[o][3]] += mult[o]
                 else:
-<<<<<<< HEAD
-                    out_uncond[:, :, area[o][2]:area[o][0] + area[o][2],
-                    area[o][3]:area[o][1] + area[o][3]] += output[o] * mult[o]
-                    out_uncond_count[:, :, area[o][2]:area[o][0] + area[o][2], area[o][3]:area[o][1] + area[o][3]] += \
-                        mult[o]
-            del mult
-
-        out_cond /= out_count
-        del out_count
-        out_uncond /= out_uncond_count
-        del out_uncond_count
-
-        return out_cond, out_uncond
-
+                    output = model_function(input_x, timestep_, **c).chunk(batch_chunks)
+                del input_x
+
+                for o in range(batch_chunks):
+                    if cond_or_uncond[o] == COND:
+                        out_cond[:,:,area[o][2]:area[o][0] + area[o][2],area[o][3]:area[o][1] + area[o][3]] += output[o] * mult[o]
+                        out_count[:,:,area[o][2]:area[o][0] + area[o][2],area[o][3]:area[o][1] + area[o][3]] += mult[o]
+                    else:
+                        out_uncond[:,:,area[o][2]:area[o][0] + area[o][2],area[o][3]:area[o][1] + area[o][3]] += output[o] * mult[o]
+                        out_uncond_count[:,:,area[o][2]:area[o][0] + area[o][2],area[o][3]:area[o][1] + area[o][3]] += mult[o]
+                del mult
+
+            out_cond /= out_count
+            del out_count
+            out_uncond /= out_uncond_count
+            del out_uncond_count
+
+            return out_cond, out_uncond
+        
     # sliding_calc_cond_uncond_batch inspired by ashen's initial hack for 16-frame sliding context:
     # https://github.com/comfyanonymous/ComfyUI/compare/master...ashen-sensored:ComfyUI:master
     def sliding_calc_cond_uncond_batch(model_function, cond, uncond, x_in, timestep, max_total_area, model_options):
         # get context scheduler
         context_scheduler = get_context_scheduler(ADGS.context_schedule)
         # figure out how input is split
-        axes_factor = x.size(0) // ADGS.video_length
+        axes_factor = x.size(0)//ADGS.video_length
 
         # prepare final cond, uncond, and out_count
         cond_final = torch.zeros_like(x)
@@ -499,8 +500,9 @@
                                 prepare_control_objects(control_item, full_idxs)
                             else:
                                 raise ValueError(f"Control type {type(control_item).__name__} may not support required features for sliding context window; \
-                                                        use Control objects from Kosinkadink/Advanced-ControlNet nodes, or make sure Advanced-ControlNet is updated.")
+                                                    use Control objects from Kosinkadink/Advanced-ControlNet nodes, or make sure Advanced-ControlNet is updated.")
                             resized_actual_cond[key] = control_item
+                            del control_item
                         elif isinstance(cond_item, dict):
                             new_cond_item = cond_item.copy()
                             # when in dictionary, look for tensors and CONDCrossAttn [comfy/conds.py] (has cond attr that is a tensor)
@@ -521,159 +523,32 @@
             return resized_cond
 
         # perform calc_cond_uncond_batch per context window
-        for ctx_idxs in context_scheduler(ADGS.current_step, ADGS.total_steps, ADGS.video_length, ADGS.context_frames,
-                                          ADGS.context_stride, ADGS.context_overlap, ADGS.closed_loop):
+        for ctx_idxs in context_scheduler(ADGS.current_step, ADGS.total_steps, ADGS.video_length, ADGS.context_frames, ADGS.context_stride, ADGS.context_overlap, ADGS.closed_loop):
+            # idxs of positional encoders in motion module to use, if needed (experimental, so disabled for now)
+            if ADGS.sync_context_to_pe:
+                ADGS.sub_idxs = ctx_idxs
+                ADGS.motion_module.set_sub_idxs(ADGS.sub_idxs)
             # account for all portions of input frames
             full_idxs = []
             for n in range(axes_factor):
                 for ind in ctx_idxs:
-                    full_idxs.append((ADGS.video_length * n) + ind)
+                    full_idxs.append((ADGS.video_length*n)+ind)
             # get subsections of x, timestep, cond, uncond, cond_concat
             sub_x = x[full_idxs]
             sub_timestep = timestep[full_idxs]
             sub_cond = get_resized_cond(cond, full_idxs) if cond is not None else None
             sub_uncond = get_resized_cond(uncond, full_idxs) if uncond is not None else None
 
-            sub_cond_out, sub_uncond_out = calc_cond_uncond_batch(model_function, sub_cond, sub_uncond, sub_x,
-                                                                  sub_timestep, max_total_area, model_options)
+            sub_cond_out, sub_uncond_out = calc_cond_uncond_batch(model_function, sub_cond, sub_uncond, sub_x, sub_timestep, max_total_area, model_options)
 
             cond_final[full_idxs] += sub_cond_out
             uncond_final[full_idxs] += sub_uncond_out
-            out_count_final[full_idxs] += 1  # increment which indeces were used
+            out_count_final[full_idxs] += 1 # increment which indeces were used
 
         # normalize cond and uncond via division by context usage counts
         cond_final /= out_count_final
         uncond_final /= out_count_final
         return cond_final, uncond_final
-
-    max_total_area = model_management.maximum_batch_area()
-    if math.isclose(cond_scale, 1.0):
-        uncond = None
-
-    if not ADGS.is_using_sliding_context():
-        cond, uncond = calc_cond_uncond_batch(model_function, cond, uncond, x, timestep, max_total_area, model_options)
-    else:
-        cond, uncond = sliding_calc_cond_uncond_batch(model_function, cond, uncond, x, timestep, max_total_area,
-                                                      model_options)
-    if "sampler_cfg_function" in model_options:
-        args = {"cond": cond, "uncond": uncond, "cond_scale": cond_scale, "timestep": timestep}
-        return model_options["sampler_cfg_function"](args)
-    else:
-        return uncond + (cond - uncond) * cond_scale
-=======
-                    output = model_function(input_x, timestep_, **c).chunk(batch_chunks)
-                del input_x
-
-                for o in range(batch_chunks):
-                    if cond_or_uncond[o] == COND:
-                        out_cond[:,:,area[o][2]:area[o][0] + area[o][2],area[o][3]:area[o][1] + area[o][3]] += output[o] * mult[o]
-                        out_count[:,:,area[o][2]:area[o][0] + area[o][2],area[o][3]:area[o][1] + area[o][3]] += mult[o]
-                    else:
-                        out_uncond[:,:,area[o][2]:area[o][0] + area[o][2],area[o][3]:area[o][1] + area[o][3]] += output[o] * mult[o]
-                        out_uncond_count[:,:,area[o][2]:area[o][0] + area[o][2],area[o][3]:area[o][1] + area[o][3]] += mult[o]
-                del mult
-
-            out_cond /= out_count
-            del out_count
-            out_uncond /= out_uncond_count
-            del out_uncond_count
-
-            return out_cond, out_uncond
-        
-        # sliding_calc_cond_uncond_batch inspired by ashen's initial hack for 16-frame sliding context:
-        # https://github.com/comfyanonymous/ComfyUI/compare/master...ashen-sensored:ComfyUI:master
-        def sliding_calc_cond_uncond_batch(model_function, cond, uncond, x_in, timestep, max_total_area, model_options):
-            # get context scheduler
-            context_scheduler = get_context_scheduler(ADGS.context_schedule)
-            # figure out how input is split
-            axes_factor = x.size(0)//ADGS.video_length
-
-            # prepare final cond, uncond, and out_count
-            cond_final = torch.zeros_like(x)
-            uncond_final = torch.zeros_like(x)
-            out_count_final = torch.zeros((x.shape[0], 1, 1, 1), device=x.device)
-
-            def prepare_control_objects(control: ControlBase, full_idxs: list[int]):
-                if control.previous_controlnet is not None:
-                    prepare_control_objects(control.previous_controlnet, full_idxs)
-                control.sub_idxs = full_idxs
-                control.full_latent_length = ADGS.video_length
-                control.context_length = ADGS.context_frames
-            
-            def get_resized_cond(cond_in, full_idxs) -> list:
-                # reuse or resize cond items to match context requirements
-                resized_cond = []
-                # cond object is a list containing a dict - outer list is irrelevant, so just loop through it
-                for actual_cond in cond_in:
-                    resized_actual_cond = actual_cond.copy()
-                    # now we are in the inner dict - "pooled_output" is a tensor, "control" is a ControlBase object, "model_conds" is dictionary
-                    for key in actual_cond:
-                        try:
-                            cond_item = actual_cond[key]
-                            if isinstance(cond_item, Tensor):
-                                # check that tensor is the expected length - x.size(0)
-                                if cond_item.size(0) == x.size(0):
-                                    # if so, it's subsetting time - tell controls the expected indeces so they can handle them
-                                    actual_cond_item = cond_item[full_idxs]
-                                    resized_actual_cond[key] = actual_cond_item
-                                else:
-                                    resized_actual_cond[key] = cond_item
-                            # look for control
-                            elif key == "control":
-                                control_item = cond_item
-                                if hasattr(control_item, "sub_idxs"):
-                                    prepare_control_objects(control_item, full_idxs)
-                                else:
-                                    raise ValueError(f"Control type {type(control_item).__name__} may not support required features for sliding context window; \
-                                                        use Control objects from Kosinkadink/Advanced-ControlNet nodes, or make sure Advanced-ControlNet is updated.")
-                                resized_actual_cond[key] = control_item
-                                del control_item
-                            elif isinstance(cond_item, dict):
-                                new_cond_item = cond_item.copy()
-                                # when in dictionary, look for tensors and CONDCrossAttn [comfy/conds.py] (has cond attr that is a tensor)
-                                for cond_key, cond_value in new_cond_item.items():
-                                    if isinstance(cond_value, Tensor):
-                                        if cond_value.size(0) == x.size(0):
-                                            new_cond_item[cond_key] = cond_value[full_idxs]
-                                    # if has cond that is a Tensor, check if needs to be subset
-                                    elif hasattr(cond_value, "cond") and isinstance(cond_value.cond, Tensor):
-                                        if cond_value.cond.size(0) == x.size(0):
-                                            new_cond_item[cond_key] = cond_value._copy_with(cond_value.cond[full_idxs])
-                                resized_actual_cond[key] = new_cond_item
-                            else:
-                                resized_actual_cond[key] = cond_item
-                        finally:
-                            del cond_item  # just in case to prevent VRAM issues
-                    resized_cond.append(resized_actual_cond)
-                return resized_cond
-
-            # perform calc_cond_uncond_batch per context window
-            for ctx_idxs in context_scheduler(ADGS.current_step, ADGS.total_steps, ADGS.video_length, ADGS.context_frames, ADGS.context_stride, ADGS.context_overlap, ADGS.closed_loop):
-                # idxs of positional encoders in motion module to use, if needed (experimental, so disabled for now)
-                if ADGS.sync_context_to_pe:
-                    ADGS.sub_idxs = ctx_idxs
-                    ADGS.motion_module.set_sub_idxs(ADGS.sub_idxs)
-                # account for all portions of input frames
-                full_idxs = []
-                for n in range(axes_factor):
-                    for ind in ctx_idxs:
-                        full_idxs.append((ADGS.video_length*n)+ind)
-                # get subsections of x, timestep, cond, uncond, cond_concat
-                sub_x = x[full_idxs]
-                sub_timestep = timestep[full_idxs]
-                sub_cond = get_resized_cond(cond, full_idxs) if cond is not None else None
-                sub_uncond = get_resized_cond(uncond, full_idxs) if uncond is not None else None
-
-                sub_cond_out, sub_uncond_out = calc_cond_uncond_batch(model_function, sub_cond, sub_uncond, sub_x, sub_timestep, max_total_area, model_options)
-
-                cond_final[full_idxs] += sub_cond_out
-                uncond_final[full_idxs] += sub_uncond_out
-                out_count_final[full_idxs] += 1 # increment which indeces were used
-
-            # normalize cond and uncond via division by context usage counts
-            cond_final /= out_count_final
-            uncond_final /= out_count_final
-            return cond_final, uncond_final
 
         max_total_area = model_management.maximum_batch_area()
         if math.isclose(cond_scale, 1.0):
@@ -687,5 +562,4 @@
             args = {"cond": cond, "uncond": uncond, "cond_scale": cond_scale, "timestep": timestep}
             return model_options["sampler_cfg_function"](args)
         else:
-            return uncond + (cond - uncond) * cond_scale
->>>>>>> 9932a9e0
+            return uncond + (cond - uncond) * cond_scale