from typing import Callable

import math
import torch
from torch import Tensor
from torch.nn.functional import group_norm
from einops import rearrange

import comfy.ldm.modules.attention as attention
from comfy.ldm.modules.diffusionmodules import openaimodel
import comfy.model_management
import comfy.samplers
import comfy.sample
SAMPLE_FALLBACK = False
try:
    import comfy.sampler_helpers
except ImportError:
    SAMPLE_FALLBACK = True
import comfy.utils
from comfy.controlnet import ControlBase
import comfy.ops

from .context import ContextFuseMethod, ContextSchedules, get_context_weights, get_context_windows
from .sample_settings import IterationOptions, SampleSettings, SeedNoiseGeneration
from .utils_model import ModelTypeSD
from .model_injection import InjectionParams, ModelPatcherAndInjector, MotionModelGroup, MotionModelPatcher, LoraHookGroup
from .motion_module_ad import AnimateDiffFormat, AnimateDiffInfo, AnimateDiffVersion, VanillaTemporalModule
from .logger import logger


##################################################################################
######################################################################
# Global variable to use to more conveniently hack variable access into samplers
class AnimateDiffHelper_GlobalState:
    def __init__(self):
        self.model_patcher: ModelPatcherAndInjector = None
        self.motion_models: MotionModelGroup = None
        self.params: InjectionParams = None
        self.sample_settings: SampleSettings = None
        self.reset()
    
    def initialize(self, model):
        # this function is to be run in sampling func
        if not self.initialized:
            self.initialized = True
            if self.motion_models is not None:
                self.motion_models.initialize_timesteps(model)
            if self.params.context_options is not None:
                self.params.context_options.initialize_timesteps(model)
            if self.sample_settings.custom_cfg is not None:
                self.sample_settings.custom_cfg.initialize_timesteps(model)

    def reset(self):
        self.initialized = False
        self.start_step: int = 0
        self.last_step: int = 0
        self.current_step: int = 0
        self.total_steps: int = 0
        if self.model_patcher is not None:
            self.model_patcher.unpatch_hooked()
            self.model_patcher.clear_cached_hooked_weights()
            del self.model_patcher
            self.model_patcher = None
        if self.motion_models is not None:
            del self.motion_models
            self.motion_models = None
        if self.params is not None:
            del self.params
            self.params = None
        if self.sample_settings is not None:
            del self.sample_settings
            self.sample_settings = None
    
    def update_with_inject_params(self, params: InjectionParams):
        self.params = params

    def is_using_sliding_context(self):
        return self.params is not None and self.params.is_using_sliding_context()
    
    def create_exposed_params(self):
        # This dict will be exposed to be used by other extensions
        # DO NOT change any of the key names
        # or I will find you 👁.👁
        return {
            "full_length": self.params.full_length,
            "context_length": self.params.context_options.context_length,
            "sub_idxs": self.params.sub_idxs,
        }

ADGS = AnimateDiffHelper_GlobalState()
######################################################################
##################################################################################


##################################################################################
#### Code Injection ##################################################

# refer to forward_timestep_embed in comfy/ldm/modules/diffusionmodules/openaimodel.py
def forward_timestep_embed_factory() -> Callable:
    def forward_timestep_embed(ts, x, emb, context=None, transformer_options={}, output_shape=None, time_context=None, num_video_frames=None, image_only_indicator=None):
        for layer in ts:
            if isinstance(layer, openaimodel.VideoResBlock):
                x = layer(x, emb, num_video_frames, image_only_indicator)
            elif isinstance(layer, openaimodel.TimestepBlock):
                x = layer(x, emb)
            elif isinstance(layer, VanillaTemporalModule):
                x = layer(x, context)
            elif isinstance(layer, attention.SpatialVideoTransformer):
                x = layer(x, context, time_context, num_video_frames, image_only_indicator, transformer_options)
                if "transformer_index" in transformer_options:
                    transformer_options["transformer_index"] += 1
                if "current_index" in transformer_options: # keep this for backward compat, for now
                    transformer_options["current_index"] += 1
            elif isinstance(layer, attention.SpatialTransformer):
                x = layer(x, context, transformer_options)
                if "transformer_index" in transformer_options:
                    transformer_options["transformer_index"] += 1
                if "current_index" in transformer_options:  # keep this for backward compat, for now
                    transformer_options["current_index"] += 1
            elif isinstance(layer, openaimodel.Upsample):
                x = layer(x, output_shape=output_shape)
            else:
                x = layer(x)
        return x
    return forward_timestep_embed


def unlimited_memory_required(*args, **kwargs):
    return 0


def groupnorm_mm_factory(params: InjectionParams, manual_cast=False):
    def groupnorm_mm_forward(self, input: Tensor) -> Tensor:
        # axes_factor normalizes batch based on total conds and unconds passed in batch;
        # the conds and unconds per batch can change based on VRAM optimizations that may kick in
        if not params.is_using_sliding_context():
            batched_conds = input.size(0)//params.full_length
        else:
            batched_conds = input.size(0)//params.context_options.context_length

        input = rearrange(input, "(b f) c h w -> b c f h w", b=batched_conds)
        if manual_cast:
            weight, bias = comfy.ops.cast_bias_weight(self, input)
        else:
            weight, bias = self.weight, self.bias
        input = group_norm(input, self.num_groups, weight, bias, self.eps)
        input = rearrange(input, "b c f h w -> (b f) c h w", b=batched_conds)
        return input
    return groupnorm_mm_forward


def get_additional_models_factory(orig_get_additional_models: Callable, motion_models: MotionModelGroup):
    def get_additional_models_with_motion(*args, **kwargs):
        models, inference_memory = orig_get_additional_models(*args, **kwargs)
        if motion_models is not None:
            for motion_model in motion_models.models:
                models.append(motion_model)
        # TODO: account for inference memory as well?
        return models, inference_memory
    return get_additional_models_with_motion

def apply_model_factory(orig_apply_model: Callable):
    def apply_model_ade_wrapper(self, *args, **kwargs):
        x: Tensor = args[0]
        cond_or_uncond = kwargs["transformer_options"]["cond_or_uncond"]
        ad_params = kwargs["transformer_options"]["ad_params"]
        if ADGS.motion_models is not None:
            for motion_model in ADGS.motion_models.models:
                motion_model.prepare_img_features(x=x, cond_or_uncond=cond_or_uncond, ad_params=ad_params, latent_format=self.latent_format)
                motion_model.prepare_camera_features(x=x, cond_or_uncond=cond_or_uncond, ad_params=ad_params)
        del x
        return orig_apply_model(*args, **kwargs)
    return apply_model_ade_wrapper
######################################################################
##################################################################################


def apply_params_to_motion_models(motion_models: MotionModelGroup, params: InjectionParams):
    params = params.clone()
    for context in params.context_options.contexts:
        if context.context_schedule == ContextSchedules.VIEW_AS_CONTEXT:
            context.context_length = params.full_length
    # TODO: check (and message) should be different based on use_on_equal_length setting
    if params.context_options.context_length:
        pass

    allow_equal = params.context_options.use_on_equal_length
    if params.context_options.context_length:
        enough_latents = params.full_length >= params.context_options.context_length if allow_equal else params.full_length > params.context_options.context_length
    else:
        enough_latents = False
    if params.context_options.context_length and enough_latents:
        logger.info(f"Sliding context window activated - latents passed in ({params.full_length}) greater than context_length {params.context_options.context_length}.")
    else:
        logger.info(f"Regular AnimateDiff activated - latents passed in ({params.full_length}) less or equal to context_length {params.context_options.context_length}.")
        params.reset_context()
    if motion_models is not None:
        # if no context_length, treat video length as intended AD frame window
        if not params.context_options.context_length:
            for motion_model in motion_models.models:
                if not motion_model.model.is_length_valid_for_encoding_max_len(params.full_length):
                    raise ValueError(f"Without a context window, AnimateDiff model {motion_model.model.mm_info.mm_name} has upper limit of {motion_model.model.encoding_max_len} frames, but received {params.full_length} latents.")
            motion_models.set_video_length(params.full_length, params.full_length)
        # otherwise, treat context_length as intended AD frame window
        else:
            for motion_model in motion_models.models:
                view_options = params.context_options.view_options
                context_length = view_options.context_length if view_options else params.context_options.context_length
                if not motion_model.model.is_length_valid_for_encoding_max_len(context_length):
                    raise ValueError(f"AnimateDiff model {motion_model.model.mm_info.mm_name} has upper limit of {motion_model.model.encoding_max_len} frames for a context window, but received context length of {params.context_options.context_length}.")
            motion_models.set_video_length(params.context_options.context_length, params.full_length)
        # inject model
        module_str = "modules" if len(motion_models.models) > 1 else "module"
        logger.info(f"Using motion {module_str} {motion_models.get_name_string(show_version=True)}.")
    return params


class FunctionInjectionHolder:
    def __init__(self):
        pass
    
    def inject_functions(self, model: ModelPatcherAndInjector, params: InjectionParams):
        # Save Original Functions
        self.orig_forward_timestep_embed = openaimodel.forward_timestep_embed # needed to account for VanillaTemporalModule
        self.orig_memory_required = model.model.memory_required # allows for "unlimited area hack" to prevent halving of conds/unconds
        self.orig_groupnorm_forward = torch.nn.GroupNorm.forward # used to normalize latents to remove "flickering" of colors/brightness between frames
        self.orig_groupnorm_manual_cast_forward = comfy.ops.manual_cast.GroupNorm.forward_comfy_cast_weights
        self.orig_sampling_function = comfy.samplers.sampling_function # used to support sliding context windows in samplers
        if SAMPLE_FALLBACK:  # for backwards compatibility, for now
            self.orig_get_additional_models = comfy.sample.get_additional_models
        else:
            self.orig_get_additional_models = comfy.sampler_helpers.get_additional_models
        self.orig_apply_model = model.model.apply_model
        # Inject Functions
        openaimodel.forward_timestep_embed = forward_timestep_embed_factory()
        if params.unlimited_area_hack:
            model.model.memory_required = unlimited_memory_required
        if model.motion_models is not None:
            # only apply groupnorm hack if not [v3 or ([not Hotshot] and SD1.5 and v2 and apply_v2_properly)]
            info: AnimateDiffInfo = model.motion_models[0].model.mm_info
            if not (info.mm_version == AnimateDiffVersion.V3 or
                    (info.mm_format not in [AnimateDiffFormat.HOTSHOTXL] and info.sd_type == ModelTypeSD.SD1_5 and info.mm_version == AnimateDiffVersion.V2 and params.apply_v2_properly)):
                torch.nn.GroupNorm.forward = groupnorm_mm_factory(params)
                comfy.ops.manual_cast.GroupNorm.forward_comfy_cast_weights = groupnorm_mm_factory(params, manual_cast=True)
                # if mps device (Apple Silicon), disable batched conds to avoid black images with groupnorm hack
                try:
                    if model.load_device.type == "mps":
                        model.model.memory_required = unlimited_memory_required
                except Exception:
                    pass
            # if img_encoder or camera_encoder present, inject apply_model to handle correctly
            for motion_model in model.motion_models:
                if (motion_model.model.img_encoder is not None) or (motion_model.model.camera_encoder is not None):
                    model.model.apply_model = apply_model_factory(self.orig_apply_model).__get__(model.model, type(model.model))
                    break
            del info
        comfy.samplers.sampling_function = evolved_sampling_function
        if SAMPLE_FALLBACK:  # for backwards compatibility, for now
            comfy.sample.get_additional_models = get_additional_models_factory(self.orig_get_additional_models, model.motion_models)
        else:
            comfy.sampler_helpers.get_additional_models = get_additional_models_factory(self.orig_get_additional_models, model.motion_models)

    def restore_functions(self, model: ModelPatcherAndInjector):
        # Restoration
        try:
            model.model.memory_required = self.orig_memory_required
            openaimodel.forward_timestep_embed = self.orig_forward_timestep_embed
            torch.nn.GroupNorm.forward = self.orig_groupnorm_forward
            comfy.ops.manual_cast.GroupNorm.forward_comfy_cast_weights = self.orig_groupnorm_manual_cast_forward
            comfy.samplers.sampling_function = self.orig_sampling_function
            if SAMPLE_FALLBACK:  # for backwards compatibility, for now
                comfy.sample.get_additional_models = self.orig_get_additional_models
            else:
                comfy.sampler_helpers.get_additional_models = self.orig_get_additional_models
            model.model.apply_model = self.orig_apply_model
        except AttributeError:
            logger.error("Encountered AttributeError while attempting to restore functions - likely, an error occured while trying " + \
                         "to save original functions before injection, and a more specific error was thrown by ComfyUI.")


def motion_sample_factory(orig_comfy_sample: Callable, is_custom: bool=False) -> Callable:
    def motion_sample(model: ModelPatcherAndInjector, noise: Tensor, *args, **kwargs):
        # check if model is intended for injecting
        if type(model) != ModelPatcherAndInjector:
            return orig_comfy_sample(model, noise, *args, **kwargs)
        # otherwise, injection time
        latents = None
        cached_latents = None
        cached_noise = None
        function_injections = FunctionInjectionHolder()
        try:
            if model.sample_settings.custom_cfg is not None:
                model = model.sample_settings.custom_cfg.patch_model(model)
            # clone params from model
            params = model.motion_injection_params.clone()
            # get amount of latents passed in, and store in params
            latents: Tensor = args[-1]
            params.full_length = latents.size(0)
            # reset global state
            ADGS.reset()

            # apply custom noise, if needed
            disable_noise = kwargs.get("disable_noise") or False
            seed = kwargs["seed"]

            # apply params to motion model
            params = apply_params_to_motion_models(model.motion_models, params)

            # store and inject functions
            function_injections.inject_functions(model, params)

            # prepare noise_extra_args for noise generation purposes
            noise_extra_args = {"disable_noise": disable_noise}
            params.set_noise_extra_args(noise_extra_args)
            # if noise is not disabled, do noise stuff
            if not disable_noise:
                noise = model.sample_settings.prepare_noise(seed, latents, noise, extra_args=noise_extra_args, force_create_noise=False)

            # callback setup
            original_callback = kwargs.get("callback", None)
            def ad_callback(step, x0, x, total_steps):
                if original_callback is not None:
                    original_callback(step, x0, x, total_steps)
                # update GLOBALSTATE for next iteration
                ADGS.current_step = ADGS.start_step + step + 1
            kwargs["callback"] = ad_callback
            ADGS.model_patcher = model
            ADGS.motion_models = model.motion_models
            ADGS.sample_settings = model.sample_settings

            # apply adapt_denoise_steps
            args = list(args)
            if model.sample_settings.adapt_denoise_steps and not is_custom:
                # only applicable when denoise and steps are provided (from simple KSampler nodes)
                denoise = kwargs.get("denoise", None)
                steps = args[0]
                if denoise is not None and type(steps) == int:
                    args[0] = max(int(denoise * steps), 1)


            iter_opts = IterationOptions()
            if model.sample_settings is not None:
                iter_opts = model.sample_settings.iteration_opts
            iter_opts.initialize(latents)
            # cache initial noise and latents, if needed
            if iter_opts.cache_init_latents:
                cached_latents = latents.clone()
            if iter_opts.cache_init_noise:
                cached_noise = noise.clone()
            # prepare iter opts preprocess kwargs, if needed
            iter_kwargs = {}
            if iter_opts.need_sampler:
                # -5 for sampler_name (not custom) and sampler (custom)
                if is_custom:
                    iter_kwargs[IterationOptions.SAMPLER] = None #args[-5]
                else:
                    if SAMPLE_FALLBACK:  # backwards compatibility, for now
                        # in older comfy, model needs to be loaded to get proper model_sampling to be used for sigmas
                        comfy.model_management.load_model_gpu(model)
                        iter_model = model.model
                    else:
                        iter_model = model
                    iter_kwargs[IterationOptions.SAMPLER] = comfy.samplers.KSampler(
                        iter_model, steps=999, #steps=args[-7],
                        device=model.current_device, sampler=args[-5],
                        scheduler=args[-4], denoise=kwargs.get("denoise", None),
                        model_options=model.model_options)
                    del iter_model

            for curr_i in range(iter_opts.iterations):
                # handle GLOBALSTATE vars and step tally
                ADGS.update_with_inject_params(params)
                ADGS.start_step = kwargs.get("start_step") or 0
                ADGS.current_step = ADGS.start_step
                ADGS.last_step = kwargs.get("last_step") or 0
                if iter_opts.iterations > 1:
                    logger.info(f"Iteration {curr_i+1}/{iter_opts.iterations}")
                # perform any iter_opts preprocessing on latents
                latents, noise = iter_opts.preprocess_latents(curr_i=curr_i, model=model, latents=latents, noise=noise,
                                                              cached_latents=cached_latents, cached_noise=cached_noise,
                                                              seed=seed,
                                                              sample_settings=model.sample_settings, noise_extra_args=noise_extra_args,
                                                              **iter_kwargs)
                args[-1] = latents

                if model.motion_models is not None:
                    model.motion_models.pre_run(model)
                if model.sample_settings is not None:
                    model.sample_settings.pre_run(model)
                latents = orig_comfy_sample(model, noise, *args, **kwargs)
            return latents
        finally:
            del latents
            del noise
            del cached_latents
            del cached_noise
            # reset global state
            ADGS.reset()
            # clean motion_models
            if model.motion_models is not None:
                model.motion_models.cleanup()
            # restore injected functions
            function_injections.restore_functions(model)
            del function_injections
    return motion_sample


def evolved_sampling_function(model, x, timestep, uncond, cond, cond_scale, model_options: dict={}, seed=None):
    ADGS.initialize(model)
    if ADGS.motion_models is not None:
        ADGS.motion_models.prepare_current_keyframe(t=timestep)
    if ADGS.params.context_options is not None:
        ADGS.params.context_options.prepare_current_context(t=timestep)
    if ADGS.sample_settings.custom_cfg is not None:
        ADGS.sample_settings.custom_cfg.prepare_current_keyframe(t=timestep)

    # never use cfg1 optimization if using custom_cfg (since can have timesteps and such)
    if ADGS.sample_settings.custom_cfg is None and math.isclose(cond_scale, 1.0) and model_options.get("disable_cfg1_optimization", False) == False:
        uncond_ = None
    else:
        uncond_ = uncond

    # add AD/evolved-sampling params to model_options (transformer_options)
    model_options = model_options.copy()
    if "tranformer_options" not in model_options:
        model_options["tranformer_options"] = {}
    model_options["transformer_options"]["ad_params"] = ADGS.create_exposed_params()

    if not ADGS.is_using_sliding_context():
        cond_pred, uncond_pred = calc_cond_uncond_batch_wrapper(model, [cond, uncond_], x, timestep, model_options)
    else:
        cond_pred, uncond_pred = sliding_calc_cond_uncond_batch(model, cond, uncond_, x, timestep, model_options)

    if hasattr(comfy.samplers, "cfg_function"):
        try:
            cached_calc_cond_batch = comfy.samplers.calc_cond_batch
            # support sliding context for PAG/other sampler_post_cfg_function tech that may use calc_cond_batch
            if ADGS.is_using_sliding_context():
                comfy.samplers.calc_cond_batch = wrapped_cfg_sliding_calc_cond_batch_factory(cached_calc_cond_batch)
            return comfy.samplers.cfg_function(model, cond_pred, uncond_pred, cond_scale, x, timestep, model_options, cond, uncond)
        finally:
            comfy.samplers.calc_cond_batch = cached_calc_cond_batch
    else: # for backwards compatibility, for now
        if "sampler_cfg_function" in model_options:
            args = {"cond": x - cond_pred, "uncond": x - uncond_pred, "cond_scale": cond_scale, "timestep": timestep, "input": x, "sigma": timestep,
                    "cond_denoised": cond_pred, "uncond_denoised": uncond_pred, "model": model, "model_options": model_options}
            cfg_result = x - model_options["sampler_cfg_function"](args)
        else:
            cfg_result = uncond_pred + (cond_pred - uncond_pred) * cond_scale

        for fn in model_options.get("sampler_post_cfg_function", []):
            args = {"denoised": cfg_result, "cond": cond, "uncond": uncond, "model": model, "uncond_denoised": uncond_pred, "cond_denoised": cond_pred,
                    "sigma": timestep, "model_options": model_options, "input": x}
            cfg_result = fn(args)

        return cfg_result


<<<<<<< HEAD
# TODO: properly carry over changes from calc_cond_batch
=======
def wrapped_cfg_sliding_calc_cond_batch_factory(orig_calc_cond_batch):
    def wrapped_cfg_sliding_calc_cond_batch(model, conds, x_in, timestep, model_options):
        # current call to calc_cond_batch should refer to sliding version
        try:
            uncond = None
            current_calc_cond_batch = comfy.samplers.calc_cond_batch
            # when inside sliding_calc_cond_uncond, should return to original calc_cond_batch
            comfy.samplers.calc_cond_batch = orig_calc_cond_batch
            if len(conds) > 1:
                uncond = conds[1]
            result = sliding_calc_cond_uncond_batch(model, conds[0], uncond, x_in, timestep, model_options)
            if uncond is None:
                result = (result[0],)
            return result
        finally:
            del uncond
            # make sure calc_cond_batch will become wrapped again
            comfy.samplers.calc_cond_batch = current_calc_cond_batch
    return wrapped_cfg_sliding_calc_cond_batch


>>>>>>> c3f61c67
# sliding_calc_cond_uncond_batch inspired by ashen's initial hack for 16-frame sliding context:
# https://github.com/comfyanonymous/ComfyUI/compare/master...ashen-sensored:ComfyUI:master
def sliding_calc_cond_uncond_batch(model, cond, uncond, x_in: Tensor, timestep, model_options):
    def prepare_control_objects(control: ControlBase, full_idxs: list[int]):
        if control.previous_controlnet is not None:
            prepare_control_objects(control.previous_controlnet, full_idxs)
        control.sub_idxs = full_idxs
        control.full_latent_length = ADGS.params.full_length
        control.context_length = ADGS.params.context_options.context_length
    
    def get_resized_cond(cond_in, full_idxs: list[int], context_length: int) -> list:
        # reuse or resize cond items to match context requirements
        resized_cond = []
        # cond object is a list containing a dict - outer list is irrelevant, so just loop through it
        for actual_cond in cond_in:
            resized_actual_cond = actual_cond.copy()
            # now we are in the inner dict - "pooled_output" is a tensor, "control" is a ControlBase object, "model_conds" is dictionary
            for key in actual_cond:
                try:
                    cond_item = actual_cond[key]
                    if isinstance(cond_item, Tensor):
                        # check that tensor is the expected length - x.size(0)
                        if cond_item.size(0) == x_in.size(0):
                            # if so, it's subsetting time - tell controls the expected indeces so they can handle them
                            actual_cond_item = cond_item[full_idxs]
                            resized_actual_cond[key] = actual_cond_item
                        else:
                            resized_actual_cond[key] = cond_item
                    # look for control
                    elif key == "control":
                        control_item = cond_item
                        if hasattr(control_item, "sub_idxs"):
                            prepare_control_objects(control_item, full_idxs)
                        else:
                            raise ValueError(f"Control type {type(control_item).__name__} may not support required features for sliding context window; \
                                                use Control objects from Kosinkadink/ComfyUI-Advanced-ControlNet nodes, or make sure Advanced-ControlNet is updated.")
                        resized_actual_cond[key] = control_item
                        del control_item
                    elif isinstance(cond_item, dict):
                        new_cond_item = cond_item.copy()
                        # when in dictionary, look for tensors and CONDCrossAttn [comfy/conds.py] (has cond attr that is a tensor)
                        for cond_key, cond_value in new_cond_item.items():
                            if isinstance(cond_value, Tensor):
                                if cond_value.size(0) == x_in.size(0):
                                    new_cond_item[cond_key] = cond_value[full_idxs]
                            # if has cond that is a Tensor, check if needs to be subset
                            elif hasattr(cond_value, "cond") and isinstance(cond_value.cond, Tensor):
                                if cond_value.cond.size(0) == x_in.size(0):
                                    new_cond_item[cond_key] = cond_value._copy_with(cond_value.cond[full_idxs])
                            elif cond_key == "num_video_frames": # for SVD
                                new_cond_item[cond_key] = cond_value._copy_with(cond_value.cond)
                                new_cond_item[cond_key].cond = context_length
                        resized_actual_cond[key] = new_cond_item
                    else:
                        resized_actual_cond[key] = cond_item
                finally:
                    del cond_item  # just in case to prevent VRAM issues
            resized_cond.append(resized_actual_cond)
        return resized_cond

    # get context windows
    ADGS.params.context_options.step = ADGS.current_step
    context_windows = get_context_windows(ADGS.params.full_length, ADGS.params.context_options)
    # figure out how input is split
    batched_conds = x_in.size(0)//ADGS.params.full_length

    if ADGS.motion_models is not None:
        ADGS.motion_models.set_view_options(ADGS.params.context_options.view_options)

    # prepare final cond, uncond, and out_count
    cond_final = torch.zeros_like(x_in)
    uncond_final = torch.zeros_like(x_in)
    out_count_final = torch.zeros((x_in.shape[0], 1, 1, 1), device=x_in.device)
    bias_final = [0.0] * x_in.shape[0]

    # perform calc_cond_uncond_batch per context window
    for ctx_idxs in context_windows:
        ADGS.params.sub_idxs = ctx_idxs
        if ADGS.motion_models is not None:
            ADGS.motion_models.set_sub_idxs(ctx_idxs)
            ADGS.motion_models.set_video_length(len(ctx_idxs), ADGS.params.full_length)
        # update exposed params
        model_options["transformer_options"]["ad_params"]["sub_idxs"] = ctx_idxs
        model_options["transformer_options"]["ad_params"]["context_length"] = len(ctx_idxs)
        # account for all portions of input frames
        full_idxs = []
        for n in range(batched_conds):
            for ind in ctx_idxs:
                full_idxs.append((ADGS.params.full_length*n)+ind)
        # get subsections of x, timestep, cond, uncond, cond_concat
        sub_x = x_in[full_idxs]
        sub_timestep = timestep[full_idxs]
        sub_cond = get_resized_cond(cond, full_idxs, len(ctx_idxs)) if cond is not None else None
        sub_uncond = get_resized_cond(uncond, full_idxs, len(ctx_idxs)) if uncond is not None else None

        sub_cond_out, sub_uncond_out = calc_cond_uncond_batch_wrapper(model, [sub_cond, sub_uncond], sub_x, sub_timestep, model_options)

        if ADGS.params.context_options.fuse_method == ContextFuseMethod.RELATIVE:
            full_length = ADGS.params.full_length
            for pos, idx in enumerate(ctx_idxs):
                # bias is the influence of a specific index in relation to the whole context window
                bias = 1 - abs(idx - (ctx_idxs[0] + ctx_idxs[-1]) / 2) / ((ctx_idxs[-1] - ctx_idxs[0] + 1e-2) / 2)
                bias = max(1e-2, bias)
                # take weighted average relative to total bias of current idx
                # and account for batched_conds
                for n in range(batched_conds):
                    bias_total = bias_final[(full_length*n)+idx]
                    prev_weight = (bias_total / (bias_total + bias))
                    new_weight = (bias / (bias_total + bias))
                    cond_final[(full_length*n)+idx] = cond_final[(full_length*n)+idx] * prev_weight + sub_cond_out[(full_length*n)+pos] * new_weight
                    uncond_final[(full_length*n)+idx] = uncond_final[(full_length*n)+idx] * prev_weight + sub_uncond_out[(full_length*n)+pos] * new_weight
                    bias_final[(full_length*n)+idx] = bias_total + bias
        else:
            # add conds and counts based on weights of fuse method
            weights = get_context_weights(len(ctx_idxs), ADGS.params.context_options.fuse_method) * batched_conds
            weights_tensor = torch.Tensor(weights).to(device=x_in.device).unsqueeze(-1).unsqueeze(-1).unsqueeze(-1)
            cond_final[full_idxs] += sub_cond_out * weights_tensor
            uncond_final[full_idxs] += sub_uncond_out * weights_tensor
            out_count_final[full_idxs] += weights_tensor

    if ADGS.params.context_options.fuse_method == ContextFuseMethod.RELATIVE:
        # already normalized, so return as is
        del out_count_final
        return cond_final, uncond_final
    else:
        # normalize cond and uncond via division by context usage counts
        cond_final /= out_count_final
        uncond_final /= out_count_final
        del out_count_final
        return cond_final, uncond_final


def calc_cond_uncond_batch_wrapper(model, conds: list[dict], x_in: Tensor, timestep, model_options):
    # check if conds or unconds contain lora_hook
    contains_lora_hooks = False
    for cond_uncond in conds:
        if cond_uncond is None:
            continue
        for t in cond_uncond:
            if "lora_hook" in t:
                contains_lora_hooks = True
                break
        if contains_lora_hooks:
            break
    if contains_lora_hooks:
        return calc_cond_uncond_batch_lora_hook(model, conds[0], conds[1], x_in, timestep, model_options)
    # keep for backwards compatibility, for now
    if not hasattr(comfy.samplers, "calc_cond_batch"):
        return comfy.samplers.calc_cond_uncond_batch(model, conds[0], conds[1], x_in, timestep, model_options)
    return comfy.samplers.calc_cond_batch(model, conds, x_in, timestep, model_options) 

def calc_cond_uncond_batch_lora_hook(model, cond, uncond, x_in, timestep, model_options):
    out_cond = torch.zeros_like(x_in)
    out_count = torch.ones_like(x_in) * 1e-37

    out_uncond = torch.zeros_like(x_in)
    out_uncond_count = torch.ones_like(x_in) * 1e-37

    COND = 0
    UNCOND = 1

    # separate conds and unconds by matching lora_hooks
    hooked_to_run = {}
    for x in cond:
        p = comfy.samplers.get_area_and_mult(x, x_in, timestep)
        if p is None:
            continue
        hook: LoraHookGroup = x.get("lora_hook", None)
        hooked_to_run.setdefault(hook, list())
        hooked_to_run[hook] += [(p, COND)]
    if uncond is not None:
        for x in uncond:
            p = comfy.samplers.get_area_and_mult(x, x_in, timestep)
            if p is None:
                continue
            hook: LoraHookGroup = x.get("lora_hook", None)
            hooked_to_run.setdefault(hook, list())
            hooked_to_run[hook] += [(p, UNCOND)]
    
    # run every hooked_to_run separately
    for lora_hooks, to_run in hooked_to_run.items():
        while len(to_run) > 0:
            first = to_run[0]
            first_shape = first[0][0].shape
            to_batch_temp = []
            for x in range(len(to_run)):
                if comfy.samplers.can_concat_cond(to_run[x][0], first[0]):
                    to_batch_temp += [x]

            to_batch_temp.reverse()
            to_batch = to_batch_temp[:1]

            free_memory = comfy.model_management.get_free_memory(x_in.device)
            for i in range(1, len(to_batch_temp) + 1):
                batch_amount = to_batch_temp[:len(to_batch_temp)//i]
                input_shape = [len(batch_amount) * first_shape[0]] + list(first_shape)[1:]
                if model.memory_required(input_shape) < free_memory:
                    to_batch = batch_amount
                    break
            ADGS.model_patcher.apply_lora_hooks(lora_hooks=lora_hooks)

            input_x = []
            mult = []
            c = []
            cond_or_uncond = []
            area = []
            control = None
            patches = None
            for x in to_batch:
                o = to_run.pop(x)
                p = o[0]
                input_x.append(p.input_x)
                mult.append(p.mult)
                c.append(p.conditioning)
                area.append(p.area)
                cond_or_uncond.append(o[1])
                control = p.control
                patches = p.patches

            batch_chunks = len(cond_or_uncond)
            input_x = torch.cat(input_x)
            c = comfy.samplers.cond_cat(c)
            timestep_ = torch.cat([timestep] * batch_chunks)

            if control is not None:
                c['control'] = control.get_control(input_x, timestep_, c, len(cond_or_uncond))

            transformer_options = {}
            if 'transformer_options' in model_options:
                transformer_options = model_options['transformer_options'].copy()

            if patches is not None:
                if "patches" in transformer_options:
                    cur_patches = transformer_options["patches"].copy()
                    for p in patches:
                        if p in cur_patches:
                            cur_patches[p] = cur_patches[p] + patches[p]
                        else:
                            cur_patches[p] = patches[p]
                    transformer_options["patches"] = cur_patches
                else:
                    transformer_options["patches"] = patches

            transformer_options["cond_or_uncond"] = cond_or_uncond[:]
            transformer_options["sigmas"] = timestep

            c['transformer_options'] = transformer_options

            if 'model_function_wrapper' in model_options:
                output = model_options['model_function_wrapper'](model.apply_model, {"input": input_x, "timestep": timestep_, "c": c, "cond_or_uncond": cond_or_uncond}).chunk(batch_chunks)
            else:
                output = model.apply_model(input_x, timestep_, **c).chunk(batch_chunks)
            del input_x

            for o in range(batch_chunks):
                if cond_or_uncond[o] == COND:
                    out_cond[:,:,area[o][2]:area[o][0] + area[o][2],area[o][3]:area[o][1] + area[o][3]] += output[o] * mult[o]
                    out_count[:,:,area[o][2]:area[o][0] + area[o][2],area[o][3]:area[o][1] + area[o][3]] += mult[o]
                else:
                    out_uncond[:,:,area[o][2]:area[o][0] + area[o][2],area[o][3]:area[o][1] + area[o][3]] += output[o] * mult[o]
                    out_uncond_count[:,:,area[o][2]:area[o][0] + area[o][2],area[o][3]:area[o][1] + area[o][3]] += mult[o]
            del mult

    out_cond /= out_count
    del out_count
    out_uncond /= out_uncond_count
    del out_uncond_count
    return out_cond, out_uncond<|MERGE_RESOLUTION|>--- conflicted
+++ resolved
@@ -456,9 +456,6 @@
         return cfg_result
 
 
-<<<<<<< HEAD
-# TODO: properly carry over changes from calc_cond_batch
-=======
 def wrapped_cfg_sliding_calc_cond_batch_factory(orig_calc_cond_batch):
     def wrapped_cfg_sliding_calc_cond_batch(model, conds, x_in, timestep, model_options):
         # current call to calc_cond_batch should refer to sliding version
@@ -480,7 +477,6 @@
     return wrapped_cfg_sliding_calc_cond_batch
 
 
->>>>>>> c3f61c67
 # sliding_calc_cond_uncond_batch inspired by ashen's initial hack for 16-frame sliding context:
 # https://github.com/comfyanonymous/ComfyUI/compare/master...ashen-sensored:ComfyUI:master
 def sliding_calc_cond_uncond_batch(model, cond, uncond, x_in: Tensor, timestep, model_options):
