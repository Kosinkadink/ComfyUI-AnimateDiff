import copy
from typing import Union, Callable

from einops import rearrange
from torch import Tensor
import torch.nn.functional as F
import torch
import uuid
import math

import comfy.conds
import comfy.lora
import comfy.model_management
import comfy.utils
from comfy.model_patcher import ModelPatcher
from comfy.model_base import BaseModel
from comfy.sd import CLIP, VAE

from .ad_settings import AnimateDiffSettings, AdjustPE, AdjustWeight
from .adapter_cameractrl import CameraPoseEncoder, CameraEntry, prepare_pose_embedding
from .context import ContextOptions, ContextOptions, ContextOptionsGroup
from .motion_module_ad import (AnimateDiffModel, AnimateDiffFormat, EncoderOnlyAnimateDiffModel, VersatileAttention,
                               has_mid_block, normalize_ad_state_dict, get_position_encoding_max_len)
from .logger import logger
from .utils_motion import (ADKeyframe, ADKeyframeGroup, MotionCompatibilityError, InputPIA,
                           get_combined_multival, get_combined_input, ade_broadcast_image_to, extend_to_batch_size, prepare_mask_batch)
from .conditioning import HookRef, LoraHook, LoraHookGroup, LoraHookMode
from .motion_lora import MotionLoraInfo, MotionLoraList
from .utils_model import get_motion_lora_path, get_motion_model_path, get_sd_model_type, vae_encode_raw_batched
from .sample_settings import SampleSettings, SeedNoiseGeneration


# some motion_model casts here might fail if model becomes metatensor or is not castable;
# should not really matter if it fails, so ignore raised Exceptions
class ModelPatcherAndInjector(ModelPatcher):
    def __init__(self, m: ModelPatcher):
        # replicate ModelPatcher.clone() to initialize ModelPatcherAndInjector
        super().__init__(m.model, m.load_device, m.offload_device, m.size, m.current_device, weight_inplace_update=m.weight_inplace_update)
        self.patches = {}
        for k in m.patches:
            self.patches[k] = m.patches[k][:]
        if hasattr(m, "patches_uuid"):
            self.patches_uuid = m.patches_uuid

        self.object_patches = m.object_patches.copy()
        self.model_options = copy.deepcopy(m.model_options)
        if hasattr(m, "model_keys"):
            self.model_keys = m.model_keys
        if hasattr(m, "backup"):
            self.backup = m.backup
        if hasattr(m, "object_patches_backup"):
            self.object_patches_backup = m.object_patches_backup

        # lora hook stuff
        self.hooked_patches: dict[HookRef] = {} # binds LoraHook to specific keys
        self.hooked_backup: dict[str, tuple[Tensor, torch.device]] = {}
        self.cached_hooked_patches: dict[LoraHookGroup, dict[str, Tensor]] = {} # binds LoraHookGroup to pre-calculated weights (speed optimization)
        self.current_lora_hooks = None
        self.lora_hook_mode = LoraHookMode.MAX_SPEED
        self.model_params_lowvram = False 
        self.model_params_lowvram_keys = {} # keeps track of keys with applied 'weight_function' or 'bias_function'
        # injection stuff
        self.currently_injected = False
        self.motion_injection_params: InjectionParams = InjectionParams()
        self.sample_settings: SampleSettings = SampleSettings()
        self.motion_models: MotionModelGroup = None
    
    def clone(self, hooks_only=False):
        cloned = ModelPatcherAndInjector(self)
        # copy lora hooks
        for hook_ref in self.hooked_patches:
            cloned.hooked_patches[hook_ref] = {}
            for k in self.hooked_patches[hook_ref]:
                cloned.hooked_patches[hook_ref][k] = self.hooked_patches[hook_ref][k][:]
        # copy pre-calc weights bound to LoraHookGroups
        for group in self.cached_hooked_patches:
            cloned.cached_hooked_patches[group] = {}
            for k in self.cached_hooked_patches[group]:
                cloned.cached_hooked_patches[group][k] = self.cached_hooked_patches[group][k]
        cloned.hooked_backup = self.hooked_backup
        cloned.current_lora_hooks = self.current_lora_hooks
        cloned.currently_injected = self.currently_injected
        cloned.lora_hook_mode = self.lora_hook_mode
        if not hooks_only:
            cloned.motion_models = self.motion_models.clone() if self.motion_models else self.motion_models
            cloned.sample_settings = self.sample_settings
            cloned.motion_injection_params = self.motion_injection_params.clone() if self.motion_injection_params else self.motion_injection_params
        return cloned
    
    @classmethod
    def create_from(cls, model: Union[ModelPatcher, 'ModelPatcherAndInjector'], hooks_only=False) -> 'ModelPatcherAndInjector':
        if isinstance(model, ModelPatcherAndInjector):
            return model.clone(hooks_only=hooks_only)
        else:
            return ModelPatcherAndInjector(model)

    def clone_has_same_weights(self, clone: 'ModelPatcherCLIPHooks'):
        returned = super().clone_has_same_weights(clone)
        if not returned:
            return returned
        # currently, hook patches require that model gets loaded when sampled, so always say is not a clone if hooks present
        if len(self.hooked_patches) > 0:
            return False
        if type(self) != type(clone):
            return False
        if self.current_lora_hooks != clone.current_lora_hooks:
            return False
        if self.hooked_patches.keys() != clone.hooked_patches.keys():
            return False
        return returned

    def set_lora_hook_mode(self, lora_hook_mode: str):
        self.lora_hook_mode = lora_hook_mode
    
    def prepare_hooked_patches_current_keyframe(self, t: Tensor, hook_groups: list[LoraHookGroup]):
        curr_t = t[0]
        for hook_group in hook_groups:
            for hook in hook_group.hooks:
                changed = hook.lora_keyframe.prepare_current_keyframe(curr_t=curr_t)
                # if keyframe changed, remove any cached LoraHookGroups that contain hook with the same hook_ref;
                # this will cause the weights to be recalculated when sampling
                if changed:
                    # reset current_lora_hooks if contains lora hook that changed
                    if self.current_lora_hooks is not None:
                        for current_hook in self.current_lora_hooks.hooks:
                            if current_hook == hook:
                                self.current_lora_hooks = None
                                break
                    for cached_group in list(self.cached_hooked_patches.keys()):
                        if cached_group.contains(hook):
                            self.cached_hooked_patches.pop(cached_group)

    def clean_hooks(self):
        self.unpatch_hooked()
        self.clear_cached_hooked_weights()
        # for lora_hook in self.hooked_patches:
        #     lora_hook.reset()

    def add_hooked_patches(self, lora_hook: LoraHook, patches, strength_patch=1.0, strength_model=1.0):
        '''
        Based on add_patches, but for hooked weights.
        '''
        current_hooked_patches: dict[str,list] = self.hooked_patches.get(lora_hook.hook_ref, {})
        p = set()
        model_sd = self.model.state_dict()
        for k in patches:
            offset = None
            if isinstance(k, str):
                key = k
            else:
                offset = k[1]
                key = k[0]
            
            if key in model_sd:
                p.add(k)
                current_patches: list[tuple] = current_hooked_patches.get(key, [])
                current_patches.append((strength_patch, patches[k], strength_model, offset))
                current_hooked_patches[key] = current_patches
        self.hooked_patches[lora_hook.hook_ref] = current_hooked_patches
        # since should care about these patches too to determine if same model, reroll patches_uuid
        self.patches_uuid = uuid.uuid4()
        return list(p)
    
    def add_hooked_patches_as_diffs(self, lora_hook: LoraHook, patches: dict, strength_patch=1.0, strength_model=1.0):
        '''
        Based on add_hooked_patches, but intended for using a model's weights as lora hook.
        '''
        current_hooked_patches: dict[str,list] = self.hooked_patches.get(lora_hook.hook_ref, {})
        p = set()
        model_sd = self.model.state_dict()
        for k in patches:
            offset = None
            if isinstance(k, str):
                key = k
            else:
                offset = k[1]
                key = k[0]
            
            if key in model_sd:
                p.add(k)
                current_patches: list[tuple] = current_hooked_patches.get(key, [])
                # take difference between desired weight and existing weight to get diff
<<<<<<< HEAD
                # TODO: create fix for fp8
                current_patches.append((strength_patch, (patches[key]-comfy.utils.get_attr(self.model, key),), strength_model))
=======
                current_patches.append((strength_patch, (patches[k]-comfy.utils.get_attr(self.model, key),), strength_model, offset))
>>>>>>> 8f9d582b
                current_hooked_patches[key] = current_patches
        self.hooked_patches[lora_hook.hook_ref] = current_hooked_patches
        # since should care about these patches too to determine if same model, reroll patches_uuid
        self.patches_uuid = uuid.uuid4()
        return list(p)

    def get_combined_hooked_patches(self, lora_hooks: LoraHookGroup):
        '''
        Returns patches for selected lora_hooks.
        '''
        # combined_patches will contain weights of all relevant lora_hooks, per key
        combined_patches = {}
        if lora_hooks is not None:
            for hook in lora_hooks.hooks:
                hook_patches: dict = self.hooked_patches.get(hook.hook_ref, {})
                for key in hook_patches.keys():
                    current_patches: list[tuple] = combined_patches.get(key, [])
                    if math.isclose(hook.strength, 1.0):
                        # if hook strength is 1.0, can just add it directly
                        current_patches.extend(hook_patches[key])
                    else:
                        # otherwise, need to multiply original patch strength by hook strength
                        # patches are stored as tuples: (strength_patch, (tuple_with_weights,), strength_model)
                        for patch in hook_patches[key]:
                            new_patch = list(patch)
                            new_patch[0] *= hook.strength
                            current_patches.append(tuple(new_patch))
                    combined_patches[key] = current_patches
        return combined_patches

    def model_patches_to(self, device):
        super().model_patches_to(device)

    def patch_model(self, device_to=None, patch_weights=True):
        # first, perform model patching
        if patch_weights: # TODO: keep only 'else' portion when don't need to worry about past comfy versions
            patched_model = super().patch_model(device_to)
        else:
            patched_model = super().patch_model(device_to, patch_weights)
        # finally, perform motion model injection
        self.inject_model()
        return patched_model

    def patch_model_lowvram(self, *args, **kwargs):
        try:
            return super().patch_model_lowvram(*args, **kwargs)
        finally:
            # check if any modules have weight_function or bias_function that is not None
            # NOTE: this serves no purpose currently, but I have it here for future reasons
            for n, m in self.model.named_modules():
                if not hasattr(m, "comfy_cast_weights"):
                    continue
                if getattr(m, "weight_function", None) is not None:
                    self.model_params_lowvram = True
                    self.model_params_lowvram_keys[f"{n}.weight"] = n
                if getattr(m, "bias_function", None) is not None:
                    self.model_params_lowvram = True
                    self.model_params_lowvram_keys[f"{n}.bias"] = n

    def unpatch_model(self, device_to=None, unpatch_weights=True):
        # first, eject motion model from unet
        self.eject_model()
        # finally, do normal model unpatching
        if unpatch_weights: # TODO: keep only 'else' portion when don't need to worry about past comfy versions
            # handle hooked_patches first
            self.clean_hooks()
            try:
                return super().unpatch_model(device_to)
            finally:
                self.model_params_lowvram = False
                self.model_params_lowvram_keys.clear()
        else:
            try:
                return super().unpatch_model(device_to, unpatch_weights)
            finally:
                self.model_params_lowvram = False
                self.model_params_lowvram_keys.clear()

    def inject_model(self):
        if self.motion_models is not None:
            for motion_model in self.motion_models.models:
                self.currently_injected = True
                motion_model.model.inject(self)

    def eject_model(self):
        if self.motion_models is not None:
            for motion_model in self.motion_models.models:
                motion_model.model.eject(self)
            self.currently_injected = False

    def apply_lora_hooks(self, lora_hooks: LoraHookGroup):
        # first, determine if need to reapply patches
        if self.current_lora_hooks == lora_hooks:
            return
        # patch hooks
        self.patch_hooked(lora_hooks=lora_hooks)

    def patch_hooked(self, lora_hooks: LoraHookGroup) -> None:
        # first, unpatch any previous patches
        self.unpatch_hooked()
        # eject model, if needed
        was_injected = self.currently_injected
        if was_injected:
            self.eject_model()

        model_sd = self.model_state_dict()
        # if have cached weights for lora_hooks, use it
        cached_weights = self.cached_hooked_patches.get(lora_hooks, None)
        if cached_weights is not None:
            for key in cached_weights:
                if key not in model_sd:
                    logger.warning(f"Cached LoraHook could not patch. key doesn't exist in model: {key}")
                self.patch_cached_hooked_weight(cached_weights=cached_weights, key=key)
        else:
            # get combined patches of relevant lora_hooks
            relevant_patches = self.get_combined_hooked_patches(lora_hooks=lora_hooks)
            for key in relevant_patches:
                if key not in model_sd:
                    logger.warning(f"LoraHook could not patch. key doesn't exist in model: {key}")
                    continue
                self.patch_hooked_weight_to_device(lora_hooks=lora_hooks, combined_patches=relevant_patches, key=key)
        self.current_lora_hooks = lora_hooks
        # reinject model, if needed
        if was_injected:
            self.inject_model()

    def patch_cached_hooked_weight(self, cached_weights: dict, key: str):
        # TODO: handle model_params_lowvram stuff if necessary
        inplace_update = self.weight_inplace_update
        if key not in self.hooked_backup:
            weight: Tensor = comfy.utils.get_attr(self.model, key)
            target_device = self.offload_device
            if self.lora_hook_mode == LoraHookMode.MAX_SPEED:
                target_device = weight.device
            self.hooked_backup[key] = (weight.to(device=target_device, copy=inplace_update), weight.device)
        if inplace_update:
            comfy.utils.copy_to_param(self.model, key, cached_weights[key])
        else:
            comfy.utils.set_attr_param(self.model, key, cached_weights[key])

    def clear_cached_hooked_weights(self):
        self.cached_hooked_patches.clear()
        self.current_lora_hooks = None

    def patch_hooked_weight_to_device(self, lora_hooks: LoraHookGroup, combined_patches: dict, key: str):
        if key not in combined_patches:
            return

        inplace_update = self.weight_inplace_update
        weight: Tensor = comfy.utils.get_attr(self.model, key)
        if key not in self.hooked_backup:
            target_device = self.offload_device
            if self.lora_hook_mode == LoraHookMode.MAX_SPEED:
                target_device = weight.device
            self.hooked_backup[key] = (weight.to(device=target_device, copy=inplace_update), weight.device)

        # TODO: handle model_params_lowvram stuff if necessary
        temp_weight = comfy.model_management.cast_to_device(weight, weight.device, torch.float32, copy=True)
        out_weight = self.calculate_weight(combined_patches[key], temp_weight, key).to(weight.dtype)
        if self.lora_hook_mode == LoraHookMode.MAX_SPEED:
            self.cached_hooked_patches.setdefault(lora_hooks, {})
            self.cached_hooked_patches[lora_hooks][key] = out_weight
        if inplace_update:
            comfy.utils.copy_to_param(self.model, key, out_weight)
        else:
            comfy.utils.set_attr_param(self.model, key, out_weight)

    def patch_hooked_replace_weight_to_device(self, lora_hooks: LoraHookGroup, model_sd: dict, replace_patches: dict):
        # first handle replace_patches
        for key in replace_patches:
            if key not in model_sd:
                logger.warning(f"LoraHook could not replace patch. key doesn't exist in model: {key}")
                continue

            inplace_update = self.weight_inplace_update
            weight: Tensor = comfy.utils.get_attr(self.model, key)
            if key not in self.hooked_backup:
                # TODO: handle model_params_lowvram stuff if necessary
                target_device = self.offload_device
                if self.lora_hook_mode == LoraHookMode.MAX_SPEED:
                    target_device = weight.device
                self.hooked_backup[key] = (weight.to(device=target_device, copy=inplace_update), weight.device)

            out_weight = replace_patches[key].to(weight.device)
            if self.lora_hook_mode == LoraHookMode.MAX_SPEED:
                self.cached_hooked_patches.setdefault(lora_hooks, {})
                self.cached_hooked_patches[lora_hooks][key] = out_weight
            if inplace_update:
                comfy.utils.copy_to_param(self.model, key, out_weight)
            else:
                comfy.utils.set_attr_param(self.model, key, out_weight)

    def unpatch_hooked(self) -> None:
        # if no backups from before hook, then nothing to unpatch
        if len(self.hooked_backup) == 0:
            return
        was_injected = self.currently_injected
        if was_injected:
            self.eject_model()
        # TODO: handle model_params_lowvram stuff if necessary
        keys = list(self.hooked_backup.keys())
        if self.weight_inplace_update:
            for k in keys:
                if self.lora_hook_mode == LoraHookMode.MAX_SPEED: # does not need to be casted - cache device matches needed device
                    comfy.utils.copy_to_param(self.model, k, self.hooked_backup[k][0])
                else: # should be casted as may not match needed device
                    comfy.utils.copy_to_param(self.model, k, self.hooked_backup[k][0].to(device=self.hooked_backup[k][1]))
        else:
            for k in keys:
                if self.lora_hook_mode == LoraHookMode.MAX_SPEED:
                    comfy.utils.set_attr_param(self.model, k, self.hooked_backup[k][0])
                else: # should be casted as may not match needed device
                    comfy.utils.set_attr_param(self.model, k, self.hooked_backup[k][0].to(device=self.hooked_backup[k][1]))
        # clear hooked_backup
        self.hooked_backup.clear()
        self.current_lora_hooks = None
        # reinject model, if necessary
        if was_injected:
            self.inject_model()


class CLIPWithHooks(CLIP):
    def __init__(self, clip: Union[CLIP, 'CLIPWithHooks']):
        super().__init__(no_init=True)
        self.patcher = ModelPatcherCLIPHooks.create_from(clip.patcher)
        self.cond_stage_model = clip.cond_stage_model
        self.tokenizer = clip.tokenizer
        self.layer_idx = clip.layer_idx
        self.desired_hooks: LoraHookGroup = None
        if hasattr(clip, "desired_hooks"):
            self.set_desired_hooks(clip.desired_hooks)
    
    def clone(self):
        cloned = CLIPWithHooks(clip=self)
        return cloned

    def set_desired_hooks(self, lora_hooks: LoraHookGroup):
        self.desired_hooks = lora_hooks
        self.patcher.set_desired_hooks(lora_hooks=lora_hooks)

    def add_hooked_patches(self, lora_hook: LoraHook, patches, strength_patch=1.0, strength_model=1.0):
        return self.patcher.add_hooked_patches(lora_hook=lora_hook, patches=patches, strength_patch=strength_patch, strength_model=strength_model)
    
    def add_hooked_patches_as_diffs(self, lora_hook: LoraHook, patches, strength_patch=1.0, strength_model=1.0):
        return self.patcher.add_hooked_patches_as_diffs(lora_hook=lora_hook, patches=patches, strength_patch=strength_patch, strength_model=strength_model)


class ModelPatcherCLIPHooks(ModelPatcher):
    def __init__(self, m: ModelPatcher):
        # replicate ModelPatcher.clone() to initialize
        super().__init__(m.model, m.load_device, m.offload_device, m.size, m.current_device, weight_inplace_update=m.weight_inplace_update)
        self.patches = {}
        for k in m.patches:
            self.patches[k] = m.patches[k][:]
        if hasattr(m, "patches_uuid"):
            self.patches_uuid = m.patches_uuid

        self.object_patches = m.object_patches.copy()
        self.model_options = copy.deepcopy(m.model_options)
        if hasattr(m, "model_keys"):
            self.model_keys = m.model_keys
        if hasattr(m, "backup"):
            self.backup = m.backup
        if hasattr(m, "object_patches_backup"):
            self.object_patches_backup = m.object_patches_backup
        # lora hook stuff
        self.hooked_patches: dict[HookRef] = {} # binds LoraHook to specific keys
        self.patches_backup = {}
        self.hooked_backup: dict[str, tuple[Tensor, torch.device]] = {}

        self.current_lora_hooks = None
        self.desired_lora_hooks = None
        self.lora_hook_mode = LoraHookMode.MAX_SPEED

        self.model_params_lowvram = False
        self.model_params_lowvram_keys = {} # keeps track of keys with applied 'weight_function' or 'bias_function'

    def clone(self):
        cloned = ModelPatcherCLIPHooks(self)
        # copy lora hooks
        for hook in self.hooked_patches:
            cloned.hooked_patches[hook] = {}
            for k in self.hooked_patches[hook]:
                cloned.hooked_patches[hook][k] = self.hooked_patches[hook][k][:]
        cloned.patches_backup = self.patches_backup
        cloned.hooked_backup = self.hooked_backup
        cloned.current_lora_hooks = self.current_lora_hooks
        cloned.desired_lora_hooks = self.desired_lora_hooks
        cloned.lora_hook_mode = self.lora_hook_mode
        return cloned

    @classmethod
    def create_from(cls, model: Union[ModelPatcher, 'ModelPatcherCLIPHooks']):
        if isinstance(model, ModelPatcherCLIPHooks):
            return model.clone()
        return ModelPatcherCLIPHooks(model)
    
    def clone_has_same_weights(self, clone: 'ModelPatcherCLIPHooks'):
        returned = super().clone_has_same_weights(clone)
        if not returned:
            return returned
        if type(self) != type(clone):
            return False
        if self.desired_lora_hooks != clone.desired_lora_hooks:
            return False
        if self.current_lora_hooks != clone.current_lora_hooks:
            return False
        if self.hooked_patches.keys() != clone.hooked_patches.keys():
            return False
        return returned

    def set_desired_hooks(self, lora_hooks: LoraHookGroup):
        self.desired_lora_hooks = lora_hooks

    def add_hooked_patches(self, lora_hook: LoraHook, patches, strength_patch=1.0, strength_model=1.0):
        '''
        Based on add_patches, but for hooked weights.
        '''
        current_hooked_patches: dict[str,list] = self.hooked_patches.get(lora_hook.hook_ref, {})
        p = set()
        model_sd = self.model.state_dict()
        for k in patches:
            offset = None
            if isinstance(k, str):
                key = k
            else:
                offset = k[1]
                key = k[0]
            
            if key in model_sd:
                p.add(k)
                current_patches: list[tuple] = current_hooked_patches.get(key, [])
                current_patches.append((strength_patch, patches[k], strength_model, offset))
                current_hooked_patches[key] = current_patches
        self.hooked_patches[lora_hook.hook_ref] = current_hooked_patches
        # since should care about these patches too to determine if same model, reroll patches_uuid
        self.patches_uuid = uuid.uuid4()
        return list(p)
    
    def add_hooked_patches_as_diffs(self, lora_hook: LoraHook, patches, strength_patch=1.0, strength_model=1.0):
        '''
        Based on add_hooked_patches, but intended for using a model's weights as lora hook.
        '''
        current_hooked_patches: dict[str,list] = self.hooked_patches.get(lora_hook.hook_ref, {})
        p = set()
        model_sd = self.model.state_dict()
        for k in patches:
            offset = None
            if isinstance(k, str):
                key = k
            else:
                offset = k[1]
                key = k[0]
            
            if key in model_sd:
                p.add(k)
                current_patches: list[tuple] = current_hooked_patches.get(key, [])
                # take difference between desired weight and existing weight to get diff
                current_patches.append((strength_patch, (patches[k]-comfy.utils.get_attr(self.model, key),), strength_model, offset))
                current_hooked_patches[key] = current_patches
        self.hooked_patches[lora_hook.hook_ref] = current_hooked_patches
        # since should care about these patches too to determine if same model, reroll patches_uuid
        self.patches_uuid = uuid.uuid4()
        return list(p)
    
    def get_combined_hooked_patches(self, lora_hooks: LoraHookGroup):
        '''
        Returns patches for selected lora_hooks.
        '''
        # combined_patches will contain weights of all relevant lora_hooks, per key
        combined_patches = {}
        if lora_hooks is not None:
            for hook in lora_hooks.hooks:
                hook_patches: dict = self.hooked_patches.get(hook.hook_ref, {})
                for key in hook_patches.keys():
                    current_patches: list[tuple] = combined_patches.get(key, [])
                    current_patches.extend(hook_patches[key])
                    combined_patches[key] = current_patches
        return combined_patches
    
    def patch_hooked_replace_weight_to_device(self, model_sd: dict, replace_patches: dict):
        # first handle replace_patches
        for key in replace_patches:
            if key not in model_sd:
                logger.warning(f"CLIP LoraHook could not replace patch. key doesn't exist in model: {key}")
                continue
            weight: Tensor = comfy.utils.get_attr(self.model, key)
            inplace_update = self.weight_inplace_update
            target_device = weight.device
            
            if key not in self.hooked_backup:
                self.hooked_backup[key] = (weight.to(device=target_device, copy=inplace_update), weight.device)
            out_weight = replace_patches[key].to(target_device)
            if inplace_update:
                comfy.utils.copy_to_param(self.model, key, out_weight)
            else:
                comfy.utils.set_attr_param(self.model, key, out_weight)

    def patch_model(self, device_to=None, patch_weights=True, *args, **kwargs):
        if self.desired_lora_hooks is not None:
            self.patches_backup = self.patches.copy()
            relevant_patches = self.get_combined_hooked_patches(lora_hooks=self.desired_lora_hooks)
            for key in relevant_patches:
                self.patches.setdefault(key, [])
                self.patches[key].extend(relevant_patches[key])
            self.current_lora_hooks = self.desired_lora_hooks
        return super().patch_model(device_to, patch_weights, *args, **kwargs)

    def patch_model_lowvram(self, *args, **kwargs):
        try:
            return super().patch_model_lowvram(*args, **kwargs)
        finally:
            # check if any modules have weight_function or bias_function that is not None
            # NOTE: this serves no purpose currently, but I have it here for future reasons
            for n, m in self.model.named_modules():
                if not hasattr(m, "comfy_cast_weights"):
                    continue
                if getattr(m, "weight_function", None) is not None:
                    self.model_params_lowvram = True
                    self.model_params_lowvram_keys[f"{n}.weight"] = n
                if getattr(m, "bias_function", None) is not None:
                    self.model_params_lowvram = True
                    self.model_params_lowvram_keys[f"{n}.weight"] = n

    def unpatch_model(self, device_to=None, unpatch_weights=True, *args, **kwargs):
        try:
            return super().unpatch_model(device_to, unpatch_weights, *args, **kwargs)
        finally:
            self.patches = self.patches_backup.copy()
            self.patches_backup.clear()
            # handle replace patches
            keys = list(self.hooked_backup.keys())
            if self.weight_inplace_update:
                for k in keys:
                    comfy.utils.copy_to_param(self.model, k, self.hooked_backup[k][0].to(device=self.hooked_backup[k][1]))
            else:
                for k in keys:
                    comfy.utils.set_attr_param(self.model, k, self.hooked_backup[k][0].to(device=self.hooked_backup[k][1]))
            self.model_params_lowvram = False
            self.model_params_lowvram_keys.clear()
            # clear hooked_backup
            self.hooked_backup.clear()
            self.current_lora_hooks = None


def load_hooked_lora_for_models(model: Union[ModelPatcher, ModelPatcherAndInjector], clip: CLIP, lora: dict[str, Tensor], lora_hook: LoraHook,
                                strength_model: float, strength_clip: float):
    key_map = {}
    if model is not None:
        key_map = comfy.lora.model_lora_keys_unet(model.model, key_map)
    if clip is not None:
        key_map = comfy.lora.model_lora_keys_clip(clip.cond_stage_model, key_map)

    loaded: dict[str] = comfy.lora.load_lora(lora, key_map)
    if model is not None:
        new_modelpatcher = ModelPatcherAndInjector.create_from(model)
        k = new_modelpatcher.add_hooked_patches(lora_hook=lora_hook, patches=loaded, strength_patch=strength_model)
    else:
        k = ()
        new_modelpatcher = None
    
    if clip is not None:
        new_clip = CLIPWithHooks(clip)
        k1 = new_clip.add_hooked_patches(lora_hook=lora_hook, patches=loaded, strength_patch=strength_clip)
    else:
        k1 = ()
        new_clip = None
    k = set(k)
    k1 = set(k1)
    for x in loaded:
        if (x not in k) and (x not in k1):
            logger.warning(f"NOT LOADED {x}")
    return (new_modelpatcher, new_clip)


def load_model_as_hooked_lora_for_models(model: Union[ModelPatcher, ModelPatcherAndInjector], clip: CLIP, model_loaded: ModelPatcher, clip_loaded: CLIP, lora_hook: LoraHook,
                                         strength_model: float, strength_clip: float):
    if model is not None and model_loaded is not None:
        new_modelpatcher = ModelPatcherAndInjector.create_from(model)
        comfy.model_management.unload_model_clones(new_modelpatcher)
        expected_model_keys = set(model_loaded.model.state_dict().keys())
        patches_model: dict[str, Tensor] = model_loaded.model.state_dict()
        # do not include ANY model_sampling components of the model that should act as a patch
        for key in list(patches_model.keys()):
            if key.startswith("model_sampling"):
                expected_model_keys.discard(key)
                patches_model.pop(key, None)
        k = new_modelpatcher.add_hooked_patches_as_diffs(lora_hook=lora_hook, patches=patches_model, strength_patch=strength_model)
    else:
        k = ()
        new_modelpatcher = None
        
    if clip is not None and clip_loaded is not None:
        new_clip = CLIPWithHooks(clip)
        comfy.model_management.unload_model_clones(new_clip.patcher)
        expected_clip_keys = clip_loaded.patcher.model.state_dict().copy()
        patches_clip: dict[str, Tensor] = clip_loaded.cond_stage_model.state_dict()
        k1 = new_clip.add_hooked_patches_as_diffs(lora_hook=lora_hook, patches=patches_clip, strength_patch=strength_clip)
    else:
        k1 = ()
        new_clip = None
    
    k = set(k)
    k1 = set(k1)
    if model is not None and model_loaded is not None:
        for key in expected_model_keys:
            if key not in k:
                logger.warning(f"MODEL-AS-LORA NOT LOADED {key}")
    if clip is not None and clip_loaded is not None:
        for key in expected_clip_keys:
            if key not in k1:
                logger.warning(f"CLIP-AS-LORA NOT LOADED {key}")
    
    return (new_modelpatcher, new_clip)


class MotionModelPatcher(ModelPatcher):
    # Mostly here so that type hints work in IDEs
    def __init__(self, *args, **kwargs):
        super().__init__(*args, **kwargs)
        self.model: AnimateDiffModel = self.model
        self.timestep_percent_range = (0.0, 1.0)
        self.timestep_range: tuple[float, float] = None
        self.keyframes: ADKeyframeGroup = ADKeyframeGroup()

        self.scale_multival = None
        self.effect_multival = None

        # AnimateLCM-I2V
        self.orig_ref_drift: float = None
        self.orig_insertion_weights: list[float] = None
        self.orig_apply_ref_when_disabled = False
        self.orig_img_latents: Tensor = None
        self.img_features: list[int, Tensor] = None  # temporary
        self.img_latents_shape: tuple = None

        # CameraCtrl
        self.orig_camera_entries: list[CameraEntry] = None
        self.camera_features: list[Tensor] = None  # temporary
        self.camera_features_shape: tuple = None
        self.cameractrl_multival: Union[float, Tensor] = None

        # PIA
        self.orig_pia_images: Tensor = None
        self.pia_vae: VAE = None
        self.pia_input: InputPIA = None
        self.cached_pia_c_concat: comfy.conds.CONDNoiseShape = None  # cached
        self.prev_pia_latents_shape: tuple = None
        self.prev_current_pia_input: InputPIA = None
        self.pia_multival: Union[float, Tensor] = None
        # TODO: add images + masks

        # temporary variables
        self.current_used_steps = 0
        self.current_keyframe: ADKeyframe = None
        self.current_index = -1
        self.current_scale: Union[float, Tensor] = None
        self.current_effect: Union[float, Tensor] = None
        self.current_cameractrl_effect: Union[float, Tensor] = None
        self.current_pia_input: InputPIA = None
        self.combined_scale: Union[float, Tensor] = None
        self.combined_effect: Union[float, Tensor] = None
        self.combined_cameractrl_effect: Union[float, Tensor] = None
        self.combined_pia_mask: Union[float, Tensor] = None
        self.was_within_range = False
        self.prev_sub_idxs = None
        self.prev_batched_number = None
    
    def patch_model_lowvram(self, device_to=None, lowvram_model_memory=0, force_patch_weights=False, *args, **kwargs):
        patched_model = super().patch_model_lowvram(device_to, lowvram_model_memory, force_patch_weights, *args, **kwargs)

        # figure out the tensors (likely pe's) that should be cast to device besides just the named_modules
        remaining_tensors = list(self.model.state_dict().keys())
        named_modules = []
        for n, _ in self.model.named_modules():
            named_modules.append(n)
            named_modules.append(f"{n}.weight")
            named_modules.append(f"{n}.bias")
        for name in named_modules:
            if name in remaining_tensors:
                remaining_tensors.remove(name)

        for key in remaining_tensors:
            self.patch_weight_to_device(key, device_to)
            if device_to is not None:
                comfy.utils.set_attr(self.model, key, comfy.utils.get_attr(self.model, key).to(device_to))

        return patched_model

    def pre_run(self, model: ModelPatcherAndInjector):
        self.cleanup()
        self.model.set_scale(self.scale_multival)
        self.model.set_effect(self.effect_multival)
        self.model.set_cameractrl_effect(self.cameractrl_multival)
        if self.model.img_encoder is not None:
            self.model.img_encoder.set_ref_drift(self.orig_ref_drift)
            self.model.img_encoder.set_insertion_weights(self.orig_insertion_weights)

    def initialize_timesteps(self, model: BaseModel):
        self.timestep_range = (model.model_sampling.percent_to_sigma(self.timestep_percent_range[0]),
                               model.model_sampling.percent_to_sigma(self.timestep_percent_range[1]))
        if self.keyframes is not None:
            for keyframe in self.keyframes.keyframes:
                keyframe.start_t = model.model_sampling.percent_to_sigma(keyframe.start_percent)

    def prepare_current_keyframe(self, x: Tensor, t: Tensor):
        curr_t: float = t[0]
        prev_index = self.current_index
        # if met guaranteed steps, look for next keyframe in case need to switch
        if self.current_keyframe is None or self.current_used_steps >= self.current_keyframe.guarantee_steps:
            # if has next index, loop through and see if need to switch
            if self.keyframes.has_index(self.current_index+1):
                for i in range(self.current_index+1, len(self.keyframes)):
                    eval_kf = self.keyframes[i]
                    # check if start_t is greater or equal to curr_t
                    # NOTE: t is in terms of sigmas, not percent, so bigger number = earlier step in sampling
                    if eval_kf.start_t >= curr_t:
                        self.current_index = i
                        self.current_keyframe = eval_kf
                        self.current_used_steps = 0
                        # keep track of scale and effect multivals, accounting for inherit_missing
                        if self.current_keyframe.has_scale():
                            self.current_scale = self.current_keyframe.scale_multival
                        elif not self.current_keyframe.inherit_missing:
                            self.current_scale = None
                        if self.current_keyframe.has_effect():
                            self.current_effect = self.current_keyframe.effect_multival
                        elif not self.current_keyframe.inherit_missing:
                            self.current_effect = None
                        if self.current_keyframe.has_cameractrl_effect():
                            self.current_cameractrl_effect = self.current_keyframe.cameractrl_multival
                        elif not self.current_keyframe.inherit_missing:
                            self.current_cameractrl_effect = None
                        if self.current_keyframe.has_pia_input():
                            self.current_pia_input = self.current_keyframe.pia_input
                        elif not self.current_keyframe.inherit_missing:
                            self.current_pia_input = None
                        # if guarantee_steps greater than zero, stop searching for other keyframes
                        if self.current_keyframe.guarantee_steps > 0:
                            break
                    # if eval_kf is outside the percent range, stop looking further
                    else:
                        break
        # if index changed, apply new combined values
        if prev_index != self.current_index:
            # combine model's scale and effect with keyframe's scale and effect
            self.combined_scale = get_combined_multival(self.scale_multival, self.current_scale)
            self.combined_effect = get_combined_multival(self.effect_multival, self.current_effect)
            self.combined_cameractrl_effect = get_combined_multival(self.cameractrl_multival, self.current_cameractrl_effect)
            self.combined_pia_mask = get_combined_input(self.pia_input, self.current_pia_input, x)
            # apply scale and effect
            self.model.set_scale(self.combined_scale)
            self.model.set_effect(self.combined_effect)
            self.model.set_cameractrl_effect(self.combined_cameractrl_effect)
        # apply effect - if not within range, set effect to 0, effectively turning model off
        if curr_t > self.timestep_range[0] or curr_t < self.timestep_range[1]:
            self.model.set_effect(0.0)
            self.was_within_range = False
        else:
            # if was not in range last step, apply effect to toggle AD status
            if not self.was_within_range:
                self.model.set_effect(self.combined_effect)
                self.was_within_range = True
        # update steps current keyframe is used
        self.current_used_steps += 1

    def prepare_img_features(self, x: Tensor, cond_or_uncond: list[int], ad_params: dict[str], latent_format):
        # if no img_encoder, done
        if self.model.img_encoder is None:
            return
        batched_number = len(cond_or_uncond)
        full_length = ad_params["full_length"]
        sub_idxs = ad_params["sub_idxs"]
        goal_length = x.size(0) // batched_number
        # calculate img_features if needed
        if (self.img_latents_shape is None or sub_idxs != self.prev_sub_idxs or batched_number != self.prev_batched_number
                or x.shape[2] != self.img_latents_shape[2] or x.shape[3] != self.img_latents_shape[3]):
            if sub_idxs is not None and self.orig_img_latents.size(0) >= full_length:
                img_latents = comfy.utils.common_upscale(self.orig_img_latents[sub_idxs], x.shape[3], x.shape[2], 'nearest-exact', 'center').to(x.dtype).to(x.device)
            else:
                img_latents = comfy.utils.common_upscale(self.orig_img_latents, x.shape[3], x.shape[2], 'nearest-exact', 'center').to(x.dtype).to(x.device)
            img_latents = latent_format.process_in(img_latents)
            # make sure img_latents matches goal_length
            if goal_length != img_latents.shape[0]:
                img_latents = ade_broadcast_image_to(img_latents, goal_length, batched_number)
            img_features = self.model.img_encoder(img_latents, goal_length, batched_number)
            self.model.set_img_features(img_features=img_features, apply_ref_when_disabled=self.orig_apply_ref_when_disabled)
            # cache values for next step
            self.img_latents_shape = img_latents.shape
        self.prev_sub_idxs = sub_idxs
        self.prev_batched_number = batched_number

    def prepare_camera_features(self, x: Tensor, cond_or_uncond: list[int], ad_params: dict[str]):
        # if no camera_encoder, done
        if self.model.camera_encoder is None:
            return
        batched_number = len(cond_or_uncond)
        full_length = ad_params["full_length"]
        sub_idxs = ad_params["sub_idxs"]
        goal_length = x.size(0) // batched_number
        # calculate camera_features if needed
        if self.camera_features_shape is None or sub_idxs != self.prev_sub_idxs or batched_number != self.prev_batched_number:
            # make sure there are enough camera_poses to match full_length
            camera_poses = self.orig_camera_entries.copy()
            if len(camera_poses) < full_length:
                for i in range(full_length-len(camera_poses)):
                    camera_poses.append(camera_poses[-1])
            if sub_idxs is not None:
                camera_poses = [camera_poses[idx] for idx in sub_idxs]
            # make sure camera_poses matches goal_length
            if len(camera_poses) > goal_length:
                camera_poses = camera_poses[:goal_length]
            elif len(camera_poses) < goal_length:
                # pad the camera_poses with the last element to match goal_length
                for i in range(goal_length-len(camera_poses)):
                    camera_poses.append(camera_poses[-1])
            # create encoded embeddings
            b, c, h, w = x.shape
            plucker_embedding = prepare_pose_embedding(camera_poses, image_width=w*8, image_height=h*8).to(dtype=x.dtype, device=x.device)
            camera_embedding = self.model.camera_encoder(plucker_embedding, video_length=goal_length, batched_number=batched_number)
            self.model.set_camera_features(camera_features=camera_embedding)
            self.camera_features_shape = len(camera_embedding)
        self.prev_sub_idxs = sub_idxs
        self.prev_batched_number = batched_number

    def get_pia_c_concat(self, model: BaseModel, x: Tensor) -> Tensor:
        # if have cached shape, check if matches - if so, return cached pia_latents
        if self.prev_pia_latents_shape is not None:
            if self.prev_pia_latents_shape[0] == x.shape[0] and self.prev_pia_latents_shape[2] == x.shape[2] and self.prev_pia_latents_shape[3] == x.shape[3]:
                # if mask is also the same for this timestep, then return cached
                if self.prev_current_pia_input == self.current_pia_input:
                    return self.cached_pia_c_concat
                # otherwise, adjust new mask, and create new cached_pia_c_concat
                b, c, h ,w = x.shape
                mask = prepare_mask_batch(self.combined_pia_mask, x.shape)
                mask = extend_to_batch_size(mask, b)
                # make sure to update prev_current_pia_input to know when is changed
                self.prev_current_pia_input = self.current_pia_input
                # the first index in dim=1 is the mask that needs to be updated - update in place
                self.cached_pia_c_concat.cond[:, :1, :, :] = mask
                return self.cached_pia_c_concat
        self.prev_pia_latents_shape = None
        # otherwise, x shape should be the cached pia_latents_shape
        # get currently used models so they can be properly reloaded after perfoming VAE Encoding
        if hasattr(comfy.model_management, "loaded_models"):
            cached_loaded_models = comfy.model_management.loaded_models(only_currently_used=True)
        else:
            cached_loaded_models: list[ModelPatcherAndInjector] = [x.model for x in comfy.model_management.current_loaded_models]
        try:
            b, c, h ,w = x.shape
            usable_ref = self.orig_pia_images[:b]
            # in diffusers, the image is scaled from [-1, 1] instead of default [0, 1],
            # but form my testing, that blows out the images here, so I skip it
            # usable_images = usable_images * 2 - 1
            # resize images to latent's dims
            usable_ref = usable_ref.movedim(-1,1)
            usable_ref = comfy.utils.common_upscale(samples=usable_ref, width=w*self.pia_vae.downscale_ratio, height=h*self.pia_vae.downscale_ratio,
                                                    upscale_method="bilinear", crop="center")
            usable_ref = usable_ref.movedim(1,-1)
            # VAE encode images
            logger.info("VAE Encoding PIA input images...")
            usable_ref = model.process_latent_in(vae_encode_raw_batched(vae=self.pia_vae, pixels=usable_ref, show_pbar=False))
            logger.info("VAE Encoding PIA input images complete.")
            # make pia_latents match expected length
            usable_ref = extend_to_batch_size(usable_ref, b)
            self.prev_pia_latents_shape = x.shape
            # now, take care of the mask
            mask = prepare_mask_batch(self.combined_pia_mask, x.shape)
            mask = extend_to_batch_size(mask, b)
            #mask = mask.unsqueeze(1)
            self.prev_current_pia_input = self.current_pia_input
            # cache pia c_concat
            self.cached_pia_c_concat = comfy.conds.CONDNoiseShape(torch.cat([mask, usable_ref], dim=1))
            return self.cached_pia_c_concat
        finally:
            comfy.model_management.load_models_gpu(cached_loaded_models)

    def is_pia(self):
        return self.model.mm_info.mm_format == AnimateDiffFormat.PIA and self.orig_pia_images is not None

    def cleanup(self):
        if self.model is not None:
            self.model.cleanup()
        # AnimateLCM-I2V
        del self.img_features
        self.img_features = None
        self.img_latents_shape = None
        # CameraCtrl
        del self.camera_features
        self.camera_features = None
        self.camera_features_shape = None
        # PIA
        # del self.pia_latents
        # self.pia_latents = None
        # Default
        self.current_used_steps = 0
        self.current_keyframe = None
        self.current_index = -1
        self.current_scale = None
        self.current_effect = None
        self.combined_scale = None
        self.combined_effect = None
        self.was_within_range = False
        self.prev_sub_idxs = None
        self.prev_batched_number = None

    def clone(self):
        # normal ModelPatcher clone actions
        n = MotionModelPatcher(self.model, self.load_device, self.offload_device, self.size, self.current_device, weight_inplace_update=self.weight_inplace_update)
        n.patches = {}
        for k in self.patches:
            n.patches[k] = self.patches[k][:]
        if hasattr(n, "patches_uuid"):
            self.patches_uuid = n.patches_uuid

        n.object_patches = self.object_patches.copy()
        n.model_options = copy.deepcopy(self.model_options)
        if hasattr(n, "model_keys"):
            n.model_keys = self.model_keys
        if hasattr(n, "backup"):
            self.backup = n.backup
        if hasattr(n, "object_patches_backup"):
            self.object_patches_backup = n.object_patches_backup
        # extra cloned params
        n.timestep_percent_range = self.timestep_percent_range
        n.timestep_range = self.timestep_range
        n.keyframes = self.keyframes.clone()
        n.scale_multival = self.scale_multival
        n.effect_multival = self.effect_multival
        # AnimateLCM-I2V
        n.orig_img_latents = self.orig_img_latents
        n.orig_ref_drift = self.orig_ref_drift
        n.orig_insertion_weights = self.orig_insertion_weights.copy() if self.orig_insertion_weights is not None else self.orig_insertion_weights
        n.orig_apply_ref_when_disabled = self.orig_apply_ref_when_disabled
        # CameraCtrl
        n.orig_camera_entries = self.orig_camera_entries
        n.cameractrl_multival = self.cameractrl_multival
        # PIA
        n.orig_pia_images = self.orig_pia_images
        n.pia_vae = self.pia_vae
        n.pia_input = self.pia_input
        n.pia_multival = self.pia_multival
        return n


class MotionModelGroup:
    def __init__(self, init_motion_model: MotionModelPatcher=None):
        self.models: list[MotionModelPatcher] = []
        if init_motion_model is not None:
            self.add(init_motion_model)

    def add(self, mm: MotionModelPatcher):
        # add to end of list
        self.models.append(mm)

    def add_to_start(self, mm: MotionModelPatcher):
        self.models.insert(0, mm)

    def __getitem__(self, index) -> MotionModelPatcher:
        return self.models[index]
    
    def is_empty(self) -> bool:
        return len(self.models) == 0
    
    def clone(self) -> 'MotionModelGroup':
        cloned = MotionModelGroup()
        for mm in self.models:
            cloned.add(mm)
        return cloned
    
    def set_sub_idxs(self, sub_idxs: list[int]):
        for motion_model in self.models:
            motion_model.model.set_sub_idxs(sub_idxs=sub_idxs)
    
    def set_view_options(self, view_options: ContextOptions):
        for motion_model in self.models:
            motion_model.model.set_view_options(view_options)

    def set_video_length(self, video_length: int, full_length: int):
        for motion_model in self.models:
            motion_model.model.set_video_length(video_length=video_length, full_length=full_length)
    
    def initialize_timesteps(self, model: BaseModel):
        for motion_model in self.models:
            motion_model.initialize_timesteps(model)

    def pre_run(self, model: ModelPatcherAndInjector):
        for motion_model in self.models:
            motion_model.pre_run(model)
    
    def cleanup(self):
        for motion_model in self.models:
            motion_model.cleanup()
    
    def prepare_current_keyframe(self, x: Tensor, t: Tensor):
        for motion_model in self.models:
            motion_model.prepare_current_keyframe(x=x, t=t)

    def get_pia_models(self):
        pia_motion_models: list[MotionModelPatcher] = []
        for motion_model in self.models:
            if motion_model.is_pia():
                pia_motion_models.append(motion_model)
        return pia_motion_models

    def get_name_string(self, show_version=False):
        identifiers = []
        for motion_model in self.models:
            id = motion_model.model.mm_info.mm_name
            if show_version:
                id += f":{motion_model.model.mm_info.mm_version}"
            identifiers.append(id)
        return ", ".join(identifiers)


def get_vanilla_model_patcher(m: ModelPatcher) -> ModelPatcher:
    model = ModelPatcher(m.model, m.load_device, m.offload_device, m.size, m.current_device, weight_inplace_update=m.weight_inplace_update)
    model.patches = {}
    for k in m.patches:
        model.patches[k] = m.patches[k][:]

    model.object_patches = m.object_patches.copy()
    model.model_options = copy.deepcopy(m.model_options)
    if hasattr(model, "model_keys"):
        model.model_keys = m.model_keys
    return model


# adapted from https://github.com/guoyww/AnimateDiff/blob/main/animatediff/utils/convert_lora_safetensor_to_diffusers.py
# Example LoRA keys:
#   down_blocks.0.motion_modules.0.temporal_transformer.transformer_blocks.0.attention_blocks.0.processor.to_q_lora.down.weight
#   down_blocks.0.motion_modules.0.temporal_transformer.transformer_blocks.0.attention_blocks.0.processor.to_q_lora.up.weight
#
# Example model keys: 
#   down_blocks.0.motion_modules.0.temporal_transformer.transformer_blocks.0.attention_blocks.0.to_q.weight
#
def load_motion_lora_as_patches(motion_model: MotionModelPatcher, lora: MotionLoraInfo) -> None:
    def get_version(has_midblock: bool):
        return "v2" if has_midblock else "v1"

    lora_path = get_motion_lora_path(lora.name)
    logger.info(f"Loading motion LoRA {lora.name}")
    state_dict = comfy.utils.load_torch_file(lora_path)

    # remove all non-temporal keys (in case model has extra stuff in it)
    for key in list(state_dict.keys()):
        if "temporal" not in key:
            del state_dict[key]
    if len(state_dict) == 0:
        raise ValueError(f"'{lora.name}' contains no temporal keys; it is not a valid motion LoRA!")

    model_has_midblock = motion_model.model.mid_block != None
    lora_has_midblock = has_mid_block(state_dict)
    logger.info(f"Applying a {get_version(lora_has_midblock)} LoRA ({lora.name}) to a { motion_model.model.mm_info.mm_version} motion model.")

    patches = {}
    # convert lora state dict to one that matches motion_module keys and tensors
    for key in state_dict:
        # if motion_module doesn't have a midblock, skip mid_block entries
        if not model_has_midblock:
            if "mid_block" in key: continue
        # only process lora down key (we will process up at the same time as down)
        if "up." in key: continue

        # get up key version of down key
        up_key = key.replace(".down.", ".up.")

        # adapt key to match motion_module key format - remove 'processor.', '_lora', 'down.', and 'up.'
        model_key = key.replace("processor.", "").replace("_lora", "").replace("down.", "").replace("up.", "")

        # motion_module keys have a '0.' after all 'to_out.' weight keys
        if "to_out.0." not in model_key:
            model_key = model_key.replace("to_out.", "to_out.0.")
        
        weight_down = state_dict[key]
        weight_up = state_dict[up_key]
        # actual weights obtained by matrix multiplication of up and down weights
        # save as a tuple, so that (Motion)ModelPatcher's calculate_weight function detects len==1, applying it correctly
        patches[model_key] = (torch.mm(
            comfy.model_management.cast_to_device(weight_up, weight_up.device, torch.float32),
            comfy.model_management.cast_to_device(weight_down, weight_down.device, torch.float32)
            ),)
    del state_dict
    # add patches to motion ModelPatcher
    motion_model.add_patches(patches=patches, strength_patch=lora.strength)


def load_motion_module_gen1(model_name: str, model: ModelPatcher, motion_lora: MotionLoraList = None, motion_model_settings: AnimateDiffSettings = None) -> MotionModelPatcher:
    model_path = get_motion_model_path(model_name)
    logger.info(f"Loading motion module {model_name}")
    mm_state_dict = comfy.utils.load_torch_file(model_path, safe_load=True)
    # TODO: check for empty state dict?
    # get normalized state_dict and motion model info
    mm_state_dict, mm_info = normalize_ad_state_dict(mm_state_dict=mm_state_dict, mm_name=model_name)
    # check that motion model is compatible with sd model
    model_sd_type = get_sd_model_type(model)
    if model_sd_type != mm_info.sd_type:
        raise MotionCompatibilityError(f"Motion module '{mm_info.mm_name}' is intended for {mm_info.sd_type} models, " \
                                       + f"but the provided model is type {model_sd_type}.")
    # apply motion model settings
    mm_state_dict = apply_mm_settings(model_dict=mm_state_dict, mm_settings=motion_model_settings)
    # initialize AnimateDiffModelWrapper
    ad_wrapper = AnimateDiffModel(mm_state_dict=mm_state_dict, mm_info=mm_info)
    ad_wrapper.to(model.model_dtype())
    ad_wrapper.to(model.offload_device)
    is_animatelcm = mm_info.mm_format==AnimateDiffFormat.ANIMATELCM
    load_result = ad_wrapper.load_state_dict(mm_state_dict, strict=not is_animatelcm)
    # TODO: report load_result of motion_module loading?
    # wrap motion_module into a ModelPatcher, to allow motion lora patches
    motion_model = MotionModelPatcher(model=ad_wrapper, load_device=model.load_device, offload_device=model.offload_device)
    # load motion_lora, if present
    if motion_lora is not None:
        for lora in motion_lora.loras:
            load_motion_lora_as_patches(motion_model, lora)
    return motion_model


def load_motion_module_gen2(model_name: str, motion_model_settings: AnimateDiffSettings = None) -> MotionModelPatcher:
    model_path = get_motion_model_path(model_name)
    logger.info(f"Loading motion module {model_name} via Gen2")
    mm_state_dict = comfy.utils.load_torch_file(model_path, safe_load=True)
    # TODO: check for empty state dict?
    # get normalized state_dict and motion model info (converts alternate AD models like HotshotXL into AD keys)
    mm_state_dict, mm_info = normalize_ad_state_dict(mm_state_dict=mm_state_dict, mm_name=model_name)
    # apply motion model settings
    mm_state_dict = apply_mm_settings(model_dict=mm_state_dict, mm_settings=motion_model_settings)
    # initialize AnimateDiffModelWrapper
    ad_wrapper = AnimateDiffModel(mm_state_dict=mm_state_dict, mm_info=mm_info)
    ad_wrapper.to(comfy.model_management.unet_dtype())
    ad_wrapper.to(comfy.model_management.unet_offload_device())
    is_animatelcm = mm_info.mm_format==AnimateDiffFormat.ANIMATELCM
    load_result = ad_wrapper.load_state_dict(mm_state_dict, strict=not is_animatelcm)
    # TODO: manually check load_results for AnimateLCM models
    if is_animatelcm:
        pass
    # TODO: report load_result of motion_module loading?
    # wrap motion_module into a ModelPatcher, to allow motion lora patches
    motion_model = MotionModelPatcher(model=ad_wrapper, load_device=comfy.model_management.get_torch_device(),
                                      offload_device=comfy.model_management.unet_offload_device())
    return motion_model


def create_fresh_motion_module(motion_model: MotionModelPatcher) -> MotionModelPatcher:
    ad_wrapper = AnimateDiffModel(mm_state_dict=motion_model.model.state_dict(), mm_info=motion_model.model.mm_info)
    ad_wrapper.to(comfy.model_management.unet_dtype())
    ad_wrapper.to(comfy.model_management.unet_offload_device())
    ad_wrapper.load_state_dict(motion_model.model.state_dict())
    return MotionModelPatcher(model=ad_wrapper, load_device=comfy.model_management.get_torch_device(),
                                      offload_device=comfy.model_management.unet_offload_device())


def create_fresh_encoder_only_model(motion_model: MotionModelPatcher) -> MotionModelPatcher:
    ad_wrapper = EncoderOnlyAnimateDiffModel(mm_state_dict=motion_model.model.state_dict(), mm_info=motion_model.model.mm_info)
    ad_wrapper.to(comfy.model_management.unet_dtype())
    ad_wrapper.to(comfy.model_management.unet_offload_device())
    ad_wrapper.load_state_dict(motion_model.model.state_dict(), strict=False)
    return MotionModelPatcher(model=ad_wrapper, load_device=comfy.model_management.get_torch_device(),
                                      offload_device=comfy.model_management.unet_offload_device()) 


def inject_img_encoder_into_model(motion_model: MotionModelPatcher, w_encoder: MotionModelPatcher):
    motion_model.model.init_img_encoder()
    motion_model.model.img_encoder.to(comfy.model_management.unet_dtype())
    motion_model.model.img_encoder.to(comfy.model_management.unet_offload_device())
    motion_model.model.img_encoder.load_state_dict(w_encoder.model.img_encoder.state_dict())


def inject_camera_encoder_into_model(motion_model: MotionModelPatcher, camera_ctrl_name: str):
    camera_ctrl_path = get_motion_model_path(camera_ctrl_name)
    full_state_dict = comfy.utils.load_torch_file(camera_ctrl_path, safe_load=True)
    camera_state_dict: dict[str, Tensor] = dict()
    attention_state_dict: dict[str, Tensor] = dict()
    for key in full_state_dict:
        if key.startswith("encoder"):
            camera_state_dict[key] = full_state_dict[key]
        elif "qkv_merge" in key:
            attention_state_dict[key] = full_state_dict[key]
    # verify has necessary keys
    if len(camera_state_dict) == 0:
        raise Exception("Provided CameraCtrl model had no Camera Encoder-related keys; not a valid CameraCtrl model!")
    if len(attention_state_dict) == 0:
        raise Exception("Provided CameraCtrl model had no qkv_merge keys; not a valid CameraCtrl model!")
    # initialize CameraPoseEncoder on motion model, and load keys
    camera_encoder = CameraPoseEncoder(channels=motion_model.model.layer_channels, nums_rb=2, ops=motion_model.model.ops).to(
        device=comfy.model_management.unet_offload_device(),
        dtype=comfy.model_management.unet_dtype()
    )
    camera_encoder.load_state_dict(camera_state_dict)
    camera_encoder.temporal_pe_max_len = get_position_encoding_max_len(camera_state_dict, mm_name=camera_ctrl_name, mm_format=AnimateDiffFormat.ANIMATEDIFF)
    motion_model.model.set_camera_encoder(camera_encoder=camera_encoder)
    # initialize qkv_merge on specific attention blocks, and load keys
    for key in attention_state_dict:
        key = key.strip()
        # to avoid handling the same qkv_merge twice, only pay attention to the bias keys (bias+weight handled together)
        if key.endswith("weight"):
            continue
        attr_path = key.split(".processor.qkv_merge")[0]
        base_key = key.split(".bias")[0]
        # first, initialize qkv_merge on model
        attention_obj: VersatileAttention  = comfy.utils.get_attr(motion_model.model, attr_path)
        attention_obj.init_qkv_merge(ops=motion_model.model.ops)
        # then, apply weights to qkv_merge
        qkv_merge_state_dict = {}
        qkv_merge_state_dict["weight"] = attention_state_dict[f"{base_key}.weight"]
        qkv_merge_state_dict["bias"] = attention_state_dict[f"{base_key}.bias"]
        attention_obj.qkv_merge.load_state_dict(qkv_merge_state_dict)
        attention_obj.qkv_merge = attention_obj.qkv_merge.to(
            device=comfy.model_management.unet_offload_device(),
            dtype=comfy.model_management.unet_dtype()
        )
    

def validate_model_compatibility_gen2(model: ModelPatcher, motion_model: MotionModelPatcher):
    # check that motion model is compatible with sd model
    model_sd_type = get_sd_model_type(model)
    mm_info = motion_model.model.mm_info
    if model_sd_type != mm_info.sd_type:
        raise MotionCompatibilityError(f"Motion module '{mm_info.mm_name}' is intended for {mm_info.sd_type} models, " \
                                       + f"but the provided model is type {model_sd_type}.")


def interpolate_pe_to_length(model_dict: dict[str, Tensor], key: str, new_length: int):
    pe_shape = model_dict[key].shape
    temp_pe = rearrange(model_dict[key], "(t b) f d -> t b f d", t=1)
    temp_pe = F.interpolate(temp_pe, size=(new_length, pe_shape[-1]), mode="bilinear")
    temp_pe = rearrange(temp_pe, "t b f d -> (t b) f d", t=1)
    model_dict[key] = temp_pe
    del temp_pe


def interpolate_pe_to_length_diffs(model_dict: dict[str, Tensor], key: str, new_length: int):
    # TODO: fill out and try out
    pe_shape = model_dict[key].shape
    temp_pe = rearrange(model_dict[key], "(t b) f d -> t b f d", t=1)
    temp_pe = F.interpolate(temp_pe, size=(new_length, pe_shape[-1]), mode="bilinear")
    temp_pe = rearrange(temp_pe, "t b f d -> (t b) f d", t=1)
    model_dict[key] = temp_pe
    del temp_pe


def interpolate_pe_to_length_pingpong(model_dict: dict[str, Tensor], key: str, new_length: int):
    if model_dict[key].shape[1] < new_length:
        temp_pe = model_dict[key]
        flipped_temp_pe = torch.flip(temp_pe[:, 1:-1, :], [1])
        use_flipped = True
        preview_pe = None
        while model_dict[key].shape[1] < new_length:
            preview_pe = model_dict[key]
            model_dict[key] = torch.cat([model_dict[key], flipped_temp_pe if use_flipped else temp_pe], dim=1)
            use_flipped = not use_flipped
        del temp_pe
        del flipped_temp_pe
        del preview_pe
    model_dict[key] = model_dict[key][:, :new_length]


def freeze_mask_of_pe(model_dict: dict[str, Tensor], key: str):
    pe_portion = model_dict[key].shape[2] // 64
    first_pe = model_dict[key][:,:1,:]
    model_dict[key][:,:,pe_portion:] = first_pe[:,:,pe_portion:]
    del first_pe


def freeze_mask_of_attn(model_dict: dict[str, Tensor], key: str):
    attn_portion = model_dict[key].shape[0] // 2
    model_dict[key][:attn_portion,:attn_portion] *= 1.5


def apply_mm_settings(model_dict: dict[str, Tensor], mm_settings: AnimateDiffSettings) -> dict[str, Tensor]:
    if mm_settings is None:
        return model_dict
    if not mm_settings.has_anything_to_apply():
        return model_dict
    # first, handle PE Adjustments
    for adjust_pe in mm_settings.adjust_pe.adjusts:
        adjust_pe: AdjustPE
        if adjust_pe.has_anything_to_apply():
            already_printed = False
            for key in model_dict:
                if "attention_blocks" in key and "pos_encoder" in key:
                    # apply simple motion pe stretch, if needed
                    if adjust_pe.has_motion_pe_stretch():
                        original_length = model_dict[key].shape[1]
                        new_pe_length = original_length + adjust_pe.motion_pe_stretch
                        interpolate_pe_to_length(model_dict, key, new_length=new_pe_length)
                        if adjust_pe.print_adjustment and not already_printed:
                            logger.info(f"[Adjust PE]: PE Stretch from {original_length} to {new_pe_length}.")
                    # apply pe_idx_offset, if needed
                    if adjust_pe.has_initial_pe_idx_offset():
                        original_length = model_dict[key].shape[1]
                        model_dict[key] = model_dict[key][:, adjust_pe.initial_pe_idx_offset:]
                        if adjust_pe.print_adjustment and not already_printed:
                            logger.info(f"[Adjust PE]: Offsetting PEs by {adjust_pe.initial_pe_idx_offset}; PE length to shortens from {original_length} to {model_dict[key].shape[1]}.")
                    # apply has_cap_initial_pe_length, if needed
                    if adjust_pe.has_cap_initial_pe_length():
                        original_length = model_dict[key].shape[1]
                        model_dict[key] = model_dict[key][:, :adjust_pe.cap_initial_pe_length]
                        if adjust_pe.print_adjustment and not already_printed:
                            logger.info(f"[Adjust PE]: Capping PEs (initial) from {original_length} to {model_dict[key].shape[1]}.")
                    # apply interpolate_pe_to_length, if needed
                    if adjust_pe.has_interpolate_pe_to_length():
                        original_length = model_dict[key].shape[1]
                        interpolate_pe_to_length(model_dict, key, new_length=adjust_pe.interpolate_pe_to_length)
                        if adjust_pe.print_adjustment and not already_printed:
                            logger.info(f"[Adjust PE]: Interpolating PE length from {original_length} to {model_dict[key].shape[1]}.")
                    # apply final_pe_idx_offset, if needed
                    if adjust_pe.has_final_pe_idx_offset():
                        original_length = model_dict[key].shape[1]
                        model_dict[key] = model_dict[key][:, adjust_pe.final_pe_idx_offset:]
                        if adjust_pe.print_adjustment and not already_printed:
                            logger.info(f"[Adjust PE]: Capping PEs (final) from {original_length} to {model_dict[key].shape[1]}.")
                    already_printed = True
    # finally, handle Weight Adjustments
    for adjust_w in mm_settings.adjust_weight.adjusts:
        adjust_w: AdjustWeight
        if adjust_w.has_anything_to_apply():
            adjust_w.mark_attrs_as_unprinted()
            for key in model_dict:
                # apply global weight adjustments, if needed
                adjust_w.perform_applicable_ops(attr=AdjustWeight.ATTR_ALL, model_dict=model_dict, key=key)
                if "attention_blocks" in key:
                    # apply pe change, if needed
                    if "pos_encoder" in key:
                        adjust_w.perform_applicable_ops(attr=AdjustWeight.ATTR_PE, model_dict=model_dict, key=key)
                    else:
                        # apply attn change, if needed
                        adjust_w.perform_applicable_ops(attr=AdjustWeight.ATTR_ATTN, model_dict=model_dict, key=key)
                        # apply specific attn changes, if needed
                        # apply attn_q change, if needed
                        if "to_q" in key:
                            adjust_w.perform_applicable_ops(attr=AdjustWeight.ATTR_ATTN_Q, model_dict=model_dict, key=key)
                        # apply attn_q change, if needed
                        elif "to_k" in key:
                            adjust_w.perform_applicable_ops(attr=AdjustWeight.ATTR_ATTN_K, model_dict=model_dict, key=key)
                        # apply attn_q change, if needed
                        elif "to_v" in key:
                            adjust_w.perform_applicable_ops(attr=AdjustWeight.ATTR_ATTN_V, model_dict=model_dict, key=key)
                        # apply to_out changes, if needed
                        elif "to_out" in key:
                            if key.strip().endswith("weight"):
                                adjust_w.perform_applicable_ops(attr=AdjustWeight.ATTR_ATTN_OUT_WEIGHT, model_dict=model_dict, key=key)
                            elif key.strip().endswith("bias"):
                                adjust_w.perform_applicable_ops(attr=AdjustWeight.ATTR_ATTN_OUT_BIAS, model_dict=model_dict, key=key)
                else:
                    adjust_w.perform_applicable_ops(attr=AdjustWeight.ATTR_OTHER, model_dict=model_dict, key=key)
    return model_dict


class InjectionParams:
    def __init__(self, unlimited_area_hack: bool=False, apply_mm_groupnorm_hack: bool=True, model_name: str="",
                 apply_v2_properly: bool=True) -> None:
        self.full_length = None
        self.unlimited_area_hack = unlimited_area_hack
        self.apply_mm_groupnorm_hack = apply_mm_groupnorm_hack
        self.model_name = model_name
        self.apply_v2_properly = apply_v2_properly
        self.context_options: ContextOptionsGroup = ContextOptionsGroup.default()
        self.motion_model_settings = AnimateDiffSettings() # Gen1
        self.sub_idxs = None  # value should NOT be included in clone, so it will auto reset
    
    def set_noise_extra_args(self, noise_extra_args: dict):
        noise_extra_args["context_options"] = self.context_options.clone()

    def set_context(self, context_options: ContextOptionsGroup):
        self.context_options = context_options.clone() if context_options else ContextOptionsGroup.default()
    
    def is_using_sliding_context(self) -> bool:
        return self.context_options.context_length is not None

    def set_motion_model_settings(self, motion_model_settings: AnimateDiffSettings): # Gen1
        if motion_model_settings is None:
            self.motion_model_settings = AnimateDiffSettings()
        else:
            self.motion_model_settings = motion_model_settings

    def reset_context(self):
        self.context_options = ContextOptionsGroup.default()
    
    def clone(self) -> 'InjectionParams':
        new_params = InjectionParams(
            self.unlimited_area_hack, self.apply_mm_groupnorm_hack,
            self.model_name, apply_v2_properly=self.apply_v2_properly,
            )
        new_params.full_length = self.full_length
        new_params.set_context(self.context_options)
        new_params.set_motion_model_settings(self.motion_model_settings) # Gen1
        return new_params<|MERGE_RESOLUTION|>--- conflicted
+++ resolved
@@ -180,12 +180,8 @@
                 p.add(k)
                 current_patches: list[tuple] = current_hooked_patches.get(key, [])
                 # take difference between desired weight and existing weight to get diff
-<<<<<<< HEAD
                 # TODO: create fix for fp8
-                current_patches.append((strength_patch, (patches[key]-comfy.utils.get_attr(self.model, key),), strength_model))
-=======
                 current_patches.append((strength_patch, (patches[k]-comfy.utils.get_attr(self.model, key),), strength_model, offset))
->>>>>>> 8f9d582b
                 current_hooked_patches[key] = current_patches
         self.hooked_patches[lora_hook.hook_ref] = current_hooked_patches
         # since should care about these patches too to determine if same model, reroll patches_uuid
